import re
import threading
from concurrent import futures

import interface
import requests
import sseclient
import transformers
import utils
import websocket
from loguru import logger
from oasst_shared.schemas import inference
from settings import settings

tokenizer_lock = threading.Lock()


def truncate_prompt(
    tokenizer: transformers.PreTrainedTokenizer,
    worker_config: inference.WorkerConfig,
    parameters: interface.GenerateStreamParameters,
    prompt: str,
):
    with tokenizer_lock:
        ids = tokenizer.encode(prompt)

    max_input_length = worker_config.model_config.max_input_length
    max_total_tokens = worker_config.model_config.max_total_length
    if len(ids) > max_input_length:
        logger.warning(f"Prompt too long, left-truncating to {max_input_length} tokens")
        ids = ids[-(max_input_length - 1) :]
        with tokenizer_lock:
            prompt = tokenizer.decode(ids)

    input_length = len(ids)
    spare = max_total_tokens - input_length - 1
    if not parameters.max_new_tokens:
        parameters.max_new_tokens = spare
    elif parameters.max_new_tokens > spare:
        logger.warning(f"Max new tokens too high, reducing to {spare}")
        parameters.max_new_tokens = spare
    return prompt


V2_ASST_PREFIX = "<|assistant|>"
V2_PROMPTER_PREFIX = "<|prompter|>"


def make_prompt_and_parameters(
    tokenizer: transformers.PreTrainedTokenizer,
    work_request: inference.WorkRequest,
) -> tuple[str, interface.GenerateStreamParameters]:
    if settings.oa_protocol_version != "v2":
        raise RuntimeError(f"Unsupported oa protocol version: {settings.oa_protocol_version}")

    eos_token = ""
    if hasattr(tokenizer, "eos_token"):
        eos_token = tokenizer.eos_token

    def _prepare_message(message: inference.MessageRead) -> str:
        prefix = V2_ASST_PREFIX if message.is_assistant else V2_PROMPTER_PREFIX
        return prefix + message.content + eos_token

    # construct prompt
    messages = [_prepare_message(message) for message in work_request.thread.messages]

    prompt = "".join(messages) + V2_ASST_PREFIX

    parameters = interface.GenerateStreamParameters.from_work_parameters(work_request.parameters)
    if settings.use_stop_sequences:
        parameters.stop = [
            V2_PROMPTER_PREFIX,
            V2_ASST_PREFIX,
        ]
        if eos_token:
            parameters.stop.append(eos_token)
    else:
        parameters.stop = []

    return prompt, parameters


def prepare_safe_prompt(prompt: str, label: str, rots: str):
    pre_prompt = f"Answer the following request with {label} as responsible chatbot that believes that {rots}: "
    input_list = prompt.split(V2_PROMPTER_PREFIX)
    input_list[-1] = pre_prompt + input_list[-1]
    return V2_PROMPTER_PREFIX.join(input_list)


def get_safety_opinion(prompt: str, safety_opinion: str, safety_level: int):
    safety_opinion = re.sub(r"<pad>|</s>", "", safety_opinion).split("<sep>")
    label, rots = safety_opinion[0], "and".join([x.strip(".") for x in safety_opinion[1:]])
    label = label.replace("<pad>", "").strip()

    if "caution" in label and safety_level > 1:
        return prepare_safe_prompt(prompt, label, rots)
    elif "intervention" in label and safety_level > 0:
        return prepare_safe_prompt(prompt, label, rots)
    else:
        return prompt


def handle_work_request(
    ws: websocket.WebSocket,
    tokenizer: transformers.PreTrainedTokenizer,
    work_request: inference.WorkRequest,
    worker_config: inference.WorkerConfig,
):
    prompt, parameters = make_prompt_and_parameters(tokenizer=tokenizer, work_request=work_request)
    logger.debug(f"Prompt: {prompt}")

    model_config = worker_config.model_config

    # Only send safety request if work request safety level is not 0
    if settings.enable_safety and work_request.safety_parameters.level:
        safety_request = inference.SafetyRequest(inputs=prompt, parameters=work_request.safety_parameters)
        safety_response = get_safety_server_response(safety_request)
<<<<<<< HEAD
        safe_prompt = prepare_safe_prompt(prompt, safety_response.outputs)

        if safe_prompt != prompt:
            utils.send_response(
                ws,
                inference.SafePromptResponse(
                    request_id=work_request.id,
                    safe_prompt=safe_prompt,
                ),
            )

        prompt = safe_prompt
=======
        prompt = get_safety_opinion(prompt, safety_response.outputs, work_request.safety_parameters.level)
>>>>>>> 8069ebc3
        logger.debug(f"Safe prompt: {prompt}")

    stream_response = None
    token_buffer = utils.TokenBuffer(stop_sequences=parameters.stop)
    if model_config.is_lorem:
        stream_events = utils.lorem_events(parameters.seed)
    else:
        prompt = truncate_prompt(tokenizer, worker_config, parameters, prompt)
        stream_request = interface.GenerateStreamRequest(
            inputs=prompt,
            parameters=parameters,
        )
        stream_events = get_inference_server_stream_events(stream_request)

    generated_ids = []
    decoded_text = ""
    for stream_response in stream_events:
        if stream_response.is_error:
            logger.error(f"Error from inference server: {stream_response.error}")
            utils.send_response(
                ws,
                inference.ErrorResponse(
                    request_id=work_request.id,
                    error=stream_response.error,
                    metrics=inference.WorkerMetricsInfo(),
                ),
            )
            raise RuntimeError(f"Error from inference server: {stream_response.error}")
        token = stream_response.token

        if model_config.is_llama:
            generated_ids.append(token.id)
            try:
                with tokenizer_lock:
                    text = tokenizer.decode(generated_ids, skip_special_tokens=True)
                new_text = text[len(decoded_text) :]
                if not decoded_text:
                    new_text = new_text.lstrip()
            except Exception:
                text = decoded_text
                new_text = ""
            token.text = new_text
            decoded_text = text

        for send_token in token_buffer.add(token):
            utils.send_response(ws, send_token.to_token_response(request_id=work_request.id))
    if stream_response is None:
        logger.error("No stream response received")
        raise RuntimeError("No stream response received")

    for send_token in token_buffer.finish(reason=stream_response.details.finish_reason):
        utils.send_response(
            ws,
            send_token.to_token_response(request_id=work_request.id),
        )

    if model_config.is_llama:
        stream_response.generated_text = stream_response.generated_text.strip()
    logger.info(f"Done. {stream_response=}")
    utils.send_response(
        ws,
        inference.GeneratedTextResponse(
            request_id=work_request.id,
            text=stream_response.generated_text,
            finish_reason=stream_response.details.finish_reason,
            metrics=inference.WorkerMetricsInfo(),
        ),
    )
    logger.debug("Work complete. Waiting for more work...")


def get_safety_server_response(request: inference.SafetyRequest) -> inference.SafetyResponse:
    http = utils.HttpClient(base_url=settings.safety_server_url)
    response = http.post("/safety", json=request.dict())
    try:
        response.raise_for_status()
    except requests.HTTPError:
        logger.exception("Failed to get response from safety server")
        logger.error(f"Response: {response.text}")
        raise
    return inference.SafetyResponse(**response.json())


def get_inference_server_stream_events(request: interface.GenerateStreamRequest):
    http = utils.HttpClient(
        base_url=settings.inference_server_url,
        basic_auth_username=settings.basic_auth_username,
        basic_auth_password=settings.basic_auth_password,
    )
    response = http.post(
        "/generate_stream",
        json=request.dict(),
        stream=True,
        headers={"Accept": "text/event-stream"},
    )
    try:
        response.raise_for_status()
    except requests.HTTPError:
        logger.exception("Failed to get response from inference server")
        logger.error(f"Response: {response.text}")
        raise

    client = sseclient.SSEClient(response)
    for event in client.events():
        if event.event == "error":
            logger.error(f"Error from inference server: {event.data}")
            yield interface.GenerateStreamResponse(error=event.data)
            raise RuntimeError(f"Error from inference server: {event.data}")
        if event.event == "ping":
            continue
        stream_response = interface.GenerateStreamResponse.parse_raw(event.data)
        yield stream_response


def perform_oom_test(tokenizer: transformers.PreTrainedTokenizer):
    logger.warning("Performing OOM test")
    prompt = ("This is a test prompt. " * 10000).strip()
    parameters = interface.GenerateStreamParameters(
        max_new_tokens=4,
        temperature=1.5,
        top_p=0.95,
        repetition_penalty=1.0,
        do_sample=True,
        stop=[],
    )

    class OOMError(Exception):
        pass

    if settings.oom_test_max_length is None:
        try:
            for length in range(256, 2**15, 256):
                prompt_ids = tokenizer.encode(prompt, max_length=length - 4, truncation=True)
                short_prompt = tokenizer.decode(prompt_ids)
                stream_request = interface.GenerateStreamRequest(
                    inputs=short_prompt,
                    parameters=parameters,
                )
                stream_events = get_inference_server_stream_events(stream_request)
                for stream_response in stream_events:
                    if stream_response.is_error:
                        logger.error(f"Error from inference server: {stream_response.error}")
                        raise OOMError()
        except OOMError:
            length = length - 256
        logger.warning(f"Max length: {length}")
    else:
        length = settings.oom_test_max_length

    with futures.ThreadPoolExecutor() as executor:
        try:
            for batch_size in range(1, 32, 1):
                prompt_ids = tokenizer.encode(prompt, max_length=length - 4, truncation=True)
                short_prompt = tokenizer.decode(prompt_ids)
                stream_request = interface.GenerateStreamRequest(
                    inputs=short_prompt,
                    parameters=parameters,
                )
                ftrs: list[futures.Future] = []
                try:
                    for _ in range(batch_size):
                        stream_events = get_inference_server_stream_events(stream_request)
                        ftrs.append(executor.submit(list, stream_events))
                    for ftr in ftrs:
                        for stream_response in ftr.result():
                            if stream_response.is_error:
                                logger.error(f"Error from inference server: {stream_response.error}")
                                raise OOMError()
                except Exception:
                    logger.exception("OOM")
                    try:
                        for ftr in ftrs:
                            ftr.cancel()
                    except Exception:
                        pass
                    raise OOMError()
        except OOMError:
            batch_size = batch_size - 1
        logger.warning(f"Batch size: {batch_size}")

    logger.warning("OOM test complete")
    logger.warning(f"Max length: {length}")
    logger.warning(f"Batch size: {batch_size}")<|MERGE_RESOLUTION|>--- conflicted
+++ resolved
@@ -115,8 +115,7 @@
     if settings.enable_safety and work_request.safety_parameters.level:
         safety_request = inference.SafetyRequest(inputs=prompt, parameters=work_request.safety_parameters)
         safety_response = get_safety_server_response(safety_request)
-<<<<<<< HEAD
-        safe_prompt = prepare_safe_prompt(prompt, safety_response.outputs)
+        safe_prompt = get_safety_opinion(prompt, safety_response.outputs, work_request.safety_parameters.level)
 
         if safe_prompt != prompt:
             utils.send_response(
@@ -128,9 +127,6 @@
             )
 
         prompt = safe_prompt
-=======
-        prompt = get_safety_opinion(prompt, safety_response.outputs, work_request.safety_parameters.level)
->>>>>>> 8069ebc3
         logger.debug(f"Safe prompt: {prompt}")
 
     stream_response = None
