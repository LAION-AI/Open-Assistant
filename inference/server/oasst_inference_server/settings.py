from typing import Any

import pydantic


class Settings(pydantic.BaseSettings):
    redis_host: str = "localhost"
    redis_port: int = 6379
    redis_db: int = 0

    message_queue_expire: int = 60

    allowed_worker_compat_hashes: str = "*"

    @property
    def allowed_worker_compat_hashes_list(self) -> list[str]:
        return self.allowed_worker_compat_hashes.split(",")

    sse_retry_timeout: int = 15000
    update_alembic: bool = True
    alembic_retries: int = 5
    alembic_retry_timeout: int = 1

    postgres_host: str = "localhost"
    postgres_port: str = "5432"
    postgres_user: str = "postgres"
    postgres_password: str = "postgres"
    postgres_db: str = "postgres"

    database_uri: str | None = None

    @pydantic.validator("database_uri", pre=True)
    def assemble_db_connection(cls, v: str | None, values: dict[str, Any]) -> Any:
        if isinstance(v, str):
            return v
        return pydantic.PostgresDsn.build(
            scheme="postgresql+asyncpg",
            user=values.get("postgres_user"),
            password=values.get("postgres_password"),
            host=values.get("postgres_host"),
            port=values.get("postgres_port"),
            path=f"/{values.get('postgres_db') or ''}",
        )

    db_pool_size: int = 75
    db_max_overflow: int = 20
    db_echo: bool = False

    root_token: str = "1234"

    debug_api_keys: str = ""

    @property
    def debug_api_keys_list(self) -> list[str]:
        return self.debug_api_keys.split(",")

    do_compliance_checks: bool = False
    compliance_check_interval: int = 60
    compliance_check_timeout: int = 60

    api_root: str = "https://inference.prod.open-assistant.io"

    allow_debug_auth: bool = False

    auth_info: bytes = b"NextAuth.js Generated Encryption Key"
    auth_salt: bytes = b""
    auth_length: int = 32
    auth_secret: bytes = b""
    auth_algorithm: str = "HS256"
    auth_access_token_expire_minutes: int = 60

    auth_discord_client_id: str = ""
    auth_discord_client_secret: str = ""

<<<<<<< HEAD
    auth_github_client_id: str = ""
    auth_github_client_secret: str = ""
=======
    pending_event_interval: int = 1
    worker_ping_interval: int = 3
>>>>>>> 98926c47


settings = Settings()<|MERGE_RESOLUTION|>--- conflicted
+++ resolved
@@ -72,13 +72,11 @@
     auth_discord_client_id: str = ""
     auth_discord_client_secret: str = ""
 
-<<<<<<< HEAD
     auth_github_client_id: str = ""
     auth_github_client_secret: str = ""
-=======
+
     pending_event_interval: int = 1
     worker_ping_interval: int = 3
->>>>>>> 98926c47
 
 
 settings = Settings()