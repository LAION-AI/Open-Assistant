--- conflicted
+++ resolved
@@ -7,10 +7,7 @@
 from loguru import logger
 from oasst_inference_server import database, models
 from oasst_inference_server.schemas import chat as chat_schema
-<<<<<<< HEAD
 from oasst_inference_server.settings import settings
-=======
->>>>>>> 410036df
 from oasst_shared.schemas import inference
 
 
@@ -35,20 +32,15 @@
         logger.debug(f"Starting work on message {message_id}")
         message = await self.get_assistant_message_by_id(message_id)
 
-<<<<<<< HEAD
         if settings.assistant_message_timeout > 0:
             message_age_in_seconds = (datetime.datetime.utcnow() - message.created_at).total_seconds()
             if message_age_in_seconds > settings.assistant_message_timeout:
                 message.state = inference.MessageState.timeout
                 await self.session.commit()
-                raise chat_schema.MessageTimeout(message_id=message_id)
+                raise chat_schema.MessageTimeoutException(message_id=message_id)
 
         if message.state == inference.MessageState.cancelled:
-            raise chat_schema.MessageCancelled(message_id=message_id)
-=======
-        if message.state == inference.MessageState.cancelled:
             raise chat_schema.MessageCancelledException(message_id=message_id)
->>>>>>> 410036df
 
         if message.state != inference.MessageState.pending:
             raise fastapi.HTTPException(status_code=400, detail="Message is not pending")
