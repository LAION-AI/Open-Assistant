--- conflicted
+++ resolved
@@ -13,16 +13,15 @@
 )
 
 
-<<<<<<< HEAD
+@router.get("/check")
+async def check_user_auth(user_id: str = Depends(auth.get_current_user_id)):
+    return user_id
+
+
 @router.get("/refresh", response_model=protocol.Token)
 async def refresh_token(refresh_token: str = Security(auth.refresh_scheme)):
     access_token = auth.refresh_access_token(refresh_token)
     return protocol.Token(access_token=access_token, token_type="bearer")
-=======
-@router.get("/check")
-async def check_user_auth(user_id: str = Depends(auth.get_current_user_id)):
-    return user_id
->>>>>>> bffdc51a
 
 
 @router.get("/login/discord")
