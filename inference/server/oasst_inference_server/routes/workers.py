import asyncio
import datetime
from typing import cast

import fastapi
import pydantic
import websockets.exceptions
from fastapi import Depends
from loguru import logger
from oasst_inference_server import chat_repository, database, deps, models, queueing, worker_utils
from oasst_inference_server.schemas import chat as chat_schema
from oasst_inference_server.settings import settings
from oasst_shared.schemas import inference


class WorkerDisconnectException(Exception):
    def __init__(self):
        super().__init__("Worker disconnected")


WSException = (
    websockets.exceptions.WebSocketException,
    websockets.exceptions.ConnectionClosedError,
    fastapi.WebSocketException,
    fastapi.WebSocketDisconnect,
    WorkerDisconnectException,
)

router = fastapi.APIRouter(
    prefix="/workers",
    tags=["workers"],
)


class WorkerError(Exception):
    def __init__(
        self,
        message: str,
        did_work: bool,
        original_exception: Exception | None = None,
    ):
        super().__init__(message)
        self.did_work = did_work
        self.original_exception = original_exception


async def add_worker_connect_event(
    session: database.AsyncSession,
    worker_id: str,
    worker_config: inference.WorkerConfig,
):
    event = models.DbWorkerEvent(
        worker_id=worker_id,
        event_type=models.WorkerEventType.connect,
        worker_config=worker_config,
    )
    session.add(event)
    await session.commit()


class WorkRequestContainer(pydantic.BaseModel):
    work_request: inference.WorkRequest
    message_id: str
    start_time: datetime.datetime = pydantic.Field(default_factory=datetime.datetime.utcnow)
    num_responses: int = 0

    class Config:
        arbitrary_types_allowed = True


WorkRequestContainerMap = dict[str, WorkRequestContainer]


class WorkRequestNotFound(Exception):
    def __init__(self, request_id: str):
        super().__init__(f"Work request not found: {request_id=}")
        self.request_id = request_id


def get_work_request_container(work_request_map: WorkRequestContainerMap, request_id: str) -> WorkRequestContainer:
    if request_id is None:
        raise WorkRequestNotFound(request_id)
    container = work_request_map.get(request_id)
    if container is None:
        raise WorkRequestNotFound(request_id)
    return container


@router.websocket("/work")
async def handle_worker(websocket: fastapi.WebSocket, worker_id: str = Depends(worker_utils.get_worker_id)):
    logger.info(f"handle_worker: {worker_id=}")
    await websocket.accept()
    worker_config = await worker_utils.receive_worker_config(websocket)
    logger.info(f"handle_worker: {worker_config=}")
    worker_compat_hash = worker_config.compat_hash
    work_queue = queueing.work_queue(deps.redis_client, worker_compat_hash)
    redis_client = deps.make_redis_client()
    blocking_work_queue = queueing.work_queue(redis_client, worker_compat_hash)
    worker_session = worker_utils.WorkerSession(
        worker_id=worker_id,
        config=worker_config,
    )
    work_request_map: dict[str, WorkRequestContainer] = {}
    pending_futures = set()
    try:
        async with deps.manual_create_session() as session:
            await add_worker_connect_event(session=session, worker_id=worker_id, worker_config=worker_config)
        await worker_utils.store_worker_session(worker_session)

        async def _update_session(metrics: inference.WorkerMetricsInfo):
            worker_session.requests_in_flight = len(work_request_map)
            worker_session.metrics = metrics
            await worker_utils.store_worker_session(worker_session)

        def _add_dequeue(ftrs: set):
            requests_in_progress = len(work_request_map)
            if requests_in_progress < worker_config.max_parallel_requests:
                ftrs.add(asyncio.ensure_future(blocking_work_queue.dequeue(timeout=0)))

        def _add_receive(ftrs: set):
            ftrs.add(asyncio.ensure_future(worker_utils.receive_worker_response(websocket=websocket)))

        _add_dequeue(pending_futures)
        _add_receive(pending_futures)

        logger.info(f"handle_worker: {worker_id=} started")
        while True:
            if websocket.client_state == fastapi.websockets.WebSocketState.DISCONNECTED:
                raise WorkerDisconnectException("Worker disconnected")
            (done, pending_futures) = await asyncio.wait(
                pending_futures, timeout=settings.worker_ping_interval, return_when=asyncio.FIRST_COMPLETED
            )
            ftr: asyncio.Future
            for ftr in done:
                result = ftr.result()
                if result is None:
                    logger.error(f"handle_worker: {worker_id=} received None from queue. This should never happen.")
                    raise RuntimeError("Received None from queue. This should never happen.")
                elif isinstance(result, tuple):
                    try:
                        _, message_id = result
                        work_request = await initiate_work_for_message(
                            websocket=websocket,
                            work_queue=work_queue,
                            message_id=message_id,
                            worker_id=worker_id,
                            worker_config=worker_config,
                        )
                        work_request_map[work_request.id] = WorkRequestContainer(
                            work_request=work_request, message_id=message_id
                        )
<<<<<<< HEAD
                    except chat_schema.MessageCancelled as e:
                        logger.warning(f"Message was cancelled before work could be initiated: {e.message_id=}")
                    except chat_schema.MessageTimeout as e:
                        logger.warning(f"Message timed out before work could be initiated: {e.message_id=}")
                        await handle_timeout(message_id=message_id)
=======
                    except chat_schema.MessageCancelledException as e:
                        logger.warning(f"Message was cancelled before work could be initiated: {e.message_id=}")
>>>>>>> 410036df
                    finally:
                        _add_dequeue(pending_futures)
                else:
                    try:
                        worker_response: inference.WorkerResponse = result
                        match worker_response.response_type:
                            case "pong":
                                worker_response = cast(inference.PongResponse, worker_response)
                                await _update_session(worker_response.metrics)
                            case "token":
                                worker_response = cast(inference.TokenResponse, worker_response)
                                await handle_token_response(
                                    work_request_map=work_request_map,
                                    response=worker_response,
                                )
                            case "generated_text":
                                worker_response = cast(inference.GeneratedTextResponse, worker_response)
                                await handle_generated_text_response(
                                    work_request_map=work_request_map,
                                    response=worker_response,
                                )
                                await _update_session(worker_response.metrics)
                            case "error":
                                worker_response = cast(inference.ErrorResponse, worker_response)
                                await handle_error_response(
                                    work_request_map=work_request_map,
                                    response=worker_response,
                                )
                                await _update_session(worker_response.metrics)
                            case "general_error":
                                worker_response = cast(inference.GeneralErrorResponse, worker_response)
                                await handle_general_error_response(
                                    response=worker_response,
                                )
                                await _update_session(worker_response.metrics)
                            case _:
                                raise RuntimeError(f"Unknown response type: {worker_response.response_type}")
                    finally:
                        if len(pending_futures) == 0:
                            _add_dequeue(pending_futures)
                        _add_receive(pending_futures)
            if not done:
                await worker_utils.send_worker_request(websocket, inference.PingRequest())

    except Exception as e:
        logger.exception(f"Error while handling worker {worker_id}: {str(e)}")
        logger.info(f"Handling {len(work_request_map)} work requests outstanding")
        for container in work_request_map.values():
            try:
                message_id = container.message_id
                if container.num_responses == 0:
                    logger.warning(f"Marking {message_id=} as pending since no work was done.")
                    async with deps.manual_chat_repository() as cr:
                        await cr.reset_work(message_id)
                    await work_queue.enqueue(message_id)
                else:
                    logger.warning(f"Aborting {message_id=}")
                    async with deps.manual_chat_repository() as cr:
                        await cr.abort_work(message_id, reason=str(e))
            except Exception as e:
                logger.exception(f"Error while trying to reset work for {message_id=}: {str(e)}")
    finally:
        logger.info(f"Worker {worker_id} disconnected")
        try:
            await redis_client.close()
        except Exception:
            logger.warning("Error while closing redis client")
        try:
            await worker_utils.delete_worker_session(worker_session.id)
        except Exception:
            logger.warning("Error while deleting worker session")
        # try closing websocket if it's still open
        logger.info(f"Cancelling {len(pending_futures)} pending futures")
        for ftr in pending_futures:
            try:
                ftr.cancel()
            except Exception:
                logger.warning("Error while cancelling pending future")
        try:
            await websocket.close()
        except Exception:
            logger.warning("Error while closing websocket")


@router.get("/sessions")
async def list_worker_sessions() -> list[worker_utils.WorkerSession]:
    redis_client = deps.redis_client
    try:
        worker_configs = []
        async for key in redis_client.scan_iter("worker_session:*"):
            worker_config_json = await redis_client.get(key)
            worker_config = worker_utils.WorkerSession.parse_raw(worker_config_json)
            worker_configs.append(worker_config)
    except Exception as e:
        logger.exception(f"Error while listing worker sessions: {str(e)}")
        raise
    return worker_configs


@router.on_event("startup")
async def clear_worker_sessions():
    redis_client = deps.redis_client
    try:
        logger.warning("Clearing worker sessions")
        async for key in redis_client.scan_iter("worker_session:*"):
            await redis_client.getdel(key)
        logger.warning("Successfully cleared worker sessions")
    except Exception as e:
        logger.exception(f"Error while clearing worker sessions: {str(e)}")
        raise


async def initiate_work_for_message(
    *,
    websocket: fastapi.WebSocket,
    work_queue: queueing.RedisQueue,
    message_id: str,
    worker_id: str,
    worker_config: inference.WorkerConfig,
) -> inference.WorkRequest:
    async with deps.manual_create_session() as session:
        cr = chat_repository.ChatRepository(session=session)

        message = await cr.start_work(
            message_id=message_id,
            worker_id=worker_id,
            worker_config=worker_config,
        )
        work_request = await worker_utils.build_work_request(session, message.id)

    logger.info(f"Created {work_request=} with {len(work_request.thread.messages)=}")
    try:
        await worker_utils.send_worker_request(websocket, work_request)
    except Exception as e:
        logger.exception(f"Error while sending work request to worker: {str(e)}")
        async with deps.manual_create_session() as session:
            await cr.reset_work(message_id)
        await work_queue.enqueue(message_id)
        raise

    return work_request


async def handle_token_response(
    response: inference.TokenResponse,
    work_request_map: WorkRequestContainerMap,
):
    work_response_container = get_work_request_container(work_request_map, response.request_id)
    message_queue = queueing.message_queue(
        deps.redis_client,
        message_id=work_response_container.message_id,
    )
    await message_queue.enqueue(response.json(), expire=settings.message_queue_expire)
    work_response_container.num_responses += 1


async def handle_generated_text_response(
    response: inference.GeneratedTextResponse,
    work_request_map: WorkRequestContainerMap,
):
    work_response_container = get_work_request_container(work_request_map, response.request_id)
    message_id = work_response_container.message_id
    async with deps.manual_create_session() as session:
        cr = chat_repository.ChatRepository(session=session)
        message = await cr.complete_work(
            message_id=message_id,
            content=response.text,
        )
        logger.info(f"Completed work for {message_id=}")
    message_packet = inference.InternalFinishedMessageResponse(
        message=message.to_read(),
    )
    message_queue = queueing.message_queue(
        deps.redis_client,
        message_id=message_id,
    )
    await message_queue.enqueue(message_packet.json(), expire=settings.message_queue_expire)
    del work_request_map[response.request_id]


async def handle_error_response(
    response: inference.ErrorResponse,
    work_request_map: WorkRequestContainerMap,
):
    logger.warning(f"Got error {response=}")
    work_response_container = get_work_request_container(work_request_map, response.request_id)
    async with deps.manual_chat_repository() as cr:
        await cr.abort_work(work_response_container.message_id, reason=str(response.error))
    del work_request_map[response.request_id]


async def handle_general_error_response(
    response: inference.GeneralErrorResponse,
):
    logger.warning(f"Got general error {response=}")


async def handle_timeout(message_id: str):
    response = inference.InternalErrorResponse(
        error="Timeout",
    )
    message_queue = queueing.message_queue(
        deps.redis_client,
        message_id=message_id,
    )
    await message_queue.enqueue(response.json(), expire=settings.message_queue_expire)<|MERGE_RESOLUTION|>--- conflicted
+++ resolved
@@ -149,16 +149,11 @@
                         work_request_map[work_request.id] = WorkRequestContainer(
                             work_request=work_request, message_id=message_id
                         )
-<<<<<<< HEAD
-                    except chat_schema.MessageCancelled as e:
+                    except chat_schema.MessageCancelledException as e:
                         logger.warning(f"Message was cancelled before work could be initiated: {e.message_id=}")
-                    except chat_schema.MessageTimeout as e:
+                    except chat_schema.MessageTimeoutException as e:
                         logger.warning(f"Message timed out before work could be initiated: {e.message_id=}")
                         await handle_timeout(message_id=message_id)
-=======
-                    except chat_schema.MessageCancelledException as e:
-                        logger.warning(f"Message was cancelled before work could be initiated: {e.message_id=}")
->>>>>>> 410036df
                     finally:
                         _add_dequeue(pending_futures)
                 else:
