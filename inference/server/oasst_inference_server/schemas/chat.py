import datetime
from typing import Annotated, Literal, Union

import pydantic
from oasst_shared.schemas import inference


class CreateMessageRequest(pydantic.BaseModel):
    parent_id: str | None = None
    content: str = pydantic.Field(..., repr=False)
    work_parameters: inference.WorkParametersInput = pydantic.Field(default_factory=inference.WorkParametersInput)

    @property
    def worker_compat_hash(self) -> str:
        return inference.compat_hash(model_name=self.work_parameters.model_name)


class CreateMessageResponse(pydantic.BaseModel):
    prompter_message: inference.MessageRead
    assistant_message: inference.MessageRead


class PendingResponseEvent(pydantic.BaseModel):
    event_type: Literal["pending"] = "pending"
    queue_position: int
    queue_size: int


class TokenResponseEvent(pydantic.BaseModel):
    event_type: Literal["token"] = "token"
    text: str


class ErrorResponseEvent(pydantic.BaseModel):
    event_type: Literal["error"] = "error"
    error: str


class MessageResponseEvent(pydantic.BaseModel):
    event_type: Literal["message"] = "message"
    message: inference.MessageRead


ResponseEvent = Annotated[Union[TokenResponseEvent, ErrorResponseEvent], pydantic.Field(discriminator="event_type")]


class VoteRequest(pydantic.BaseModel):
    score: int


class ReportRequest(pydantic.BaseModel):
    report_type: inference.ReportType
    reason: str


class CreateChatRequest(pydantic.BaseModel):
    pass


class ChatListRead(pydantic.BaseModel):
    id: str
    created_at: datetime.datetime
    modified_at: datetime.datetime
    title: str | None


class ChatRead(ChatListRead):
    messages: list[inference.MessageRead]


class ListChatsResponse(pydantic.BaseModel):
    chats: list[ChatListRead]


<<<<<<< HEAD
class MessageCancelled(Exception):
    def __init__(self, message_id: str):
        super().__init__(f"Message {message_id} was cancelled")
        self.message_id = message_id


class MessageTimeout(Exception):
    def __init__(self, message_id: str):
        super().__init__(f"Message {message_id} timed out")
=======
class MessageCancelledException(Exception):
    def __init__(self, message_id: str):
        super().__init__(f"Message {message_id} was cancelled")
>>>>>>> 410036df
        self.message_id = message_id<|MERGE_RESOLUTION|>--- conflicted
+++ resolved
@@ -72,19 +72,13 @@
     chats: list[ChatListRead]
 
 
-<<<<<<< HEAD
-class MessageCancelled(Exception):
+class MessageCancelledException(Exception):
     def __init__(self, message_id: str):
         super().__init__(f"Message {message_id} was cancelled")
         self.message_id = message_id
 
 
-class MessageTimeout(Exception):
+class MessageTimeoutException(Exception):
     def __init__(self, message_id: str):
         super().__init__(f"Message {message_id} timed out")
-=======
-class MessageCancelledException(Exception):
-    def __init__(self, message_id: str):
-        super().__init__(f"Message {message_id} was cancelled")
->>>>>>> 410036df
         self.message_id = message_id