--- conflicted
+++ resolved
@@ -7,17 +7,13 @@
 import sqlmodel
 from fastapi.middleware.cors import CORSMiddleware
 from loguru import logger
-<<<<<<< HEAD
-from oasst_inference_server import database, deps, models
+from oasst_inference_server import database, deps, models, plugins
 from oasst_inference_server.models.fake_data_factories import (
     DbChatFactory,
     DbMessageFactory,
     DbUserFactory,
     DbWorkerFactory,
 )
-=======
-from oasst_inference_server import database, deps, models, plugins
->>>>>>> 70f30a6d
 from oasst_inference_server.routes import account, admin, auth, chats, configs, workers
 from oasst_inference_server.settings import settings
 from oasst_shared.schemas import inference
