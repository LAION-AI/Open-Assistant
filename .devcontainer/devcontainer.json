--- conflicted
+++ resolved
@@ -9,15 +9,11 @@
   "postCreateCommand": ".devcontainer/post_create_command.sh",
   "customizations": {
     "vscode": {
-<<<<<<< HEAD
-      "extensions": ["GitHub.copilot", "ms-azuretools.vscode-docker"]
-=======
       "extensions": [
         "GitHub.copilot",
         "ms-python.python",
-        "esbenp.prettier-vscode"
-      ]
->>>>>>> 889ba488
+        "esbenp.prettier-vscode",
+        "ms-azuretools.vscode-docker"
     }
   }
 }