--- conflicted
+++ resolved
@@ -9,15 +9,12 @@
   "postCreateCommand": ".devcontainer/backend-dev/post_create_command.sh",
   "customizations": {
     "vscode": {
-<<<<<<< HEAD
-      "extensions": ["GitHub.copilot", "ms-azuretools.vscode-docker"]
-=======
       "extensions": [
         "GitHub.copilot",
         "ms-python.python",
-        "esbenp.prettier-vscode"
+        "esbenp.prettier-vscode",
+        "ms-azuretools.vscode-docker"
       ]
->>>>>>> 889ba488
     }
   }
 }