from enum import IntEnum
from http import HTTPStatus


class OasstErrorCode(IntEnum):
    """
    Error codes of the Open-Assistant backend API.

    Ranges:
         0-1000: general errors
      1000-2000: tasks endpoint
      2000-3000: prompt_repository, task_repository, user_repository
      3000-4000: external resources
    """

    # 0-1000: general errors
    GENERIC_ERROR = 0
    DATABASE_URI_NOT_SET = 1
    API_CLIENT_NOT_AUTHORIZED = 2
    TOO_MANY_REQUESTS = 429

    SERVER_ERROR0 = 500
    SERVER_ERROR1 = 501

    # 1000-2000: tasks endpoint
    TASK_INVALID_REQUEST_TYPE = 1000
    TASK_ACK_FAILED = 1001
    TASK_NACK_FAILED = 1002
    TASK_INVALID_RESPONSE_TYPE = 1003
    TASK_INTERACTION_REQUEST_FAILED = 1004
    TASK_GENERATION_FAILED = 1005

    # 2000-3000: prompt_repository
    INVALID_FRONTEND_MESSAGE_ID = 2000
    MESSAGE_NOT_FOUND = 2001
    RATING_OUT_OF_RANGE = 2002
    INVALID_RANKING_VALUE = 2003
    INVALID_TASK_TYPE = 2004
    USER_NOT_SPECIFIED = 2005
    NO_MESSAGE_TREE_FOUND = 2006
    NO_REPLIES_FOUND = 2007
    INVALID_MESSAGE = 2008
    BROKEN_CONVERSATION = 2009
    TREE_NOT_IN_GROWING_STATE = 2010
    CORRUPT_RANKING_RESULT = 2011

    TEXT_LABELS_WRONG_MESSAGE_ID = 2050
    TEXT_LABELS_INVALID_LABEL = 2051
    TEXT_LABELS_MANDATORY_LABEL_MISSING = 2052

    TASK_NOT_FOUND = 2100
    TASK_EXPIRED = 2101
    TASK_PAYLOAD_TYPE_MISMATCH = 2102
    TASK_ALREADY_UPDATED = 2103
    TASK_NOT_ACK = 2104
    TASK_ALREADY_DONE = 2105
    TASK_NOT_COLLECTIVE = 2106
<<<<<<< HEAD
    TASK_NOT_ASSIGNED_TO_USER = 2106
=======
    USER_NOT_FOUND = 2200
>>>>>>> c794c2d8

    # 3000-4000: external resources
    HUGGINGFACE_API_ERROR = 3001


class OasstError(Exception):
    """Base class for Open-Assistant exceptions."""

    message: str
    error_code: int
    http_status_code: HTTPStatus

    def __init__(self, message: str, error_code: OasstErrorCode, http_status_code: HTTPStatus = HTTPStatus.BAD_REQUEST):
        super().__init__(message, error_code, http_status_code)  # make excetpion picklable (fill args member)
        self.message = message
        self.error_code = error_code
        self.http_status_code = http_status_code

    def __repr__(self) -> str:
        class_name = self.__class__.__name__
        return f'{class_name}(message="{self.message}", error_code={self.error_code}, http_status_code={self.http_status_code})'<|MERGE_RESOLUTION|>--- conflicted
+++ resolved
@@ -55,11 +55,8 @@
     TASK_NOT_ACK = 2104
     TASK_ALREADY_DONE = 2105
     TASK_NOT_COLLECTIVE = 2106
-<<<<<<< HEAD
     TASK_NOT_ASSIGNED_TO_USER = 2106
-=======
     USER_NOT_FOUND = 2200
->>>>>>> c794c2d8
 
     # 3000-4000: external resources
     HUGGINGFACE_API_ERROR = 3001
