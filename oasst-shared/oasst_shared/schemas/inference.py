--- conflicted
+++ resolved
@@ -145,10 +145,7 @@
     complete = "complete"
     aborted_by_worker = "aborted_by_worker"
     cancelled = "cancelled"
-<<<<<<< HEAD
     timeout = "timeout"
-=======
->>>>>>> 410036df
 
 
 class MessageRead(pydantic.BaseModel):
