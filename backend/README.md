--- conflicted
+++ resolved
@@ -23,17 +23,10 @@
 
 Next, to install all requirements, You can run
 
-<<<<<<< HEAD
 1. `pip install -r backend/requirements.txt`
 2. `pip install -e ./oasst-shared/.`
 3. `pip install -e ./oasst-data/.`
 4. `./scripts/backend-development/run-local.sh` to run the backend. This will
-=======
-1. `pip install -r requirements.txt` inside the `backend` folder; and
-2. `pip install -e .` inside the `oasst-shared` folder.
-3. `pip install -e .` inside the `oasst-data` folder.
-4. `../scripts/backend-development/run-local.sh` to run the backend. This will
->>>>>>> b402650d
    start the backend server at `http://localhost:8080`.
 
 ## REST Server Configuration
