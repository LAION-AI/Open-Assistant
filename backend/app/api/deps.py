# -*- coding: utf-8 -*-
from typing import Generator

from app.config import settings
from app.database import engine
from app.models import ApiClient
from fastapi import HTTPException, Security
from fastapi.security.api_key import APIKey, APIKeyHeader, APIKeyQuery
from sqlmodel import Session
from starlette.status import HTTP_403_FORBIDDEN


def get_db() -> Generator:
    with Session(engine) as db:
        yield db


api_key_query = APIKeyQuery(name="api_key", auto_error=False)
api_key_header = APIKeyHeader(name="X-API-Key", auto_error=False)


async def get_api_key(
    api_key_query: str = Security(api_key_query),
    api_key_header: str = Security(api_key_header),
):
    if api_key_query:
        return api_key_query
    else:
        return api_key_header


def api_auth(
    api_key: APIKey,
    db: Session,
) -> ApiClient:

    if api_key is not None:
<<<<<<< HEAD
        if settings.ALLOW_ANY_API_KEY:
            return ServiceClient(
                api_key=api_key, name=api_key, can_append=True, can_read=True, can_write=True, can_delete=True
            )
        api_client = db.query(ServiceClient).filter(ServiceClient.api_key == api_key).first()
        if api_client is not None:
            if (
                (create is False or api_client.can_append)
                and (read is False or api_client.can_read)
                and (update is False or api_client.can_write)
                and (delete is False or api_client.can_delete)
            ):
                return api_client
=======
        api_client = db.query(ApiClient).filter(ApiClient.api_key == api_key).first()
        if api_client is not None and api_client.enabled:
            return api_client
>>>>>>> b38c1423

    raise HTTPException(status_code=HTTP_403_FORBIDDEN, detail="Could not validate credentials")<|MERGE_RESOLUTION|>--- conflicted
+++ resolved
@@ -1,6 +1,6 @@
 # -*- coding: utf-8 -*-
 from typing import Generator
-
+from uuid import UUID
 from app.config import settings
 from app.database import engine
 from app.models import ApiClient
@@ -35,24 +35,13 @@
 ) -> ApiClient:
 
     if api_key is not None:
-<<<<<<< HEAD
         if settings.ALLOW_ANY_API_KEY:
-            return ServiceClient(
-                api_key=api_key, name=api_key, can_append=True, can_read=True, can_write=True, can_delete=True
+            return ApiClient(
+                id=UUID('00000000-1111-2222-3333-444444444444'),
+                api_key=api_key, name=api_key
             )
-        api_client = db.query(ServiceClient).filter(ServiceClient.api_key == api_key).first()
-        if api_client is not None:
-            if (
-                (create is False or api_client.can_append)
-                and (read is False or api_client.can_read)
-                and (update is False or api_client.can_write)
-                and (delete is False or api_client.can_delete)
-            ):
-                return api_client
-=======
         api_client = db.query(ApiClient).filter(ApiClient.api_key == api_key).first()
         if api_client is not None and api_client.enabled:
             return api_client
->>>>>>> b38c1423
 
     raise HTTPException(status_code=HTTP_403_FORBIDDEN, detail="Could not validate credentials")