import random
from enum import Enum
from http import HTTPStatus
from typing import Any, Dict, List, Optional, Tuple
from uuid import UUID

import numpy as np
import pydantic
from loguru import logger
from oasst_backend.api.v1.utils import prepare_conversation, prepare_conversation_message_list
from oasst_backend.config import TreeManagerConfiguration, settings
from oasst_backend.models import Message, MessageReaction, MessageTreeState, Task, TextLabels, message_tree_state
from oasst_backend.prompt_repository import PromptRepository
from oasst_backend.utils.database_utils import CommitMode, async_managed_tx_method, managed_tx_method
from oasst_backend.utils.hugging_face import HfClassificationModel, HfEmbeddingModel, HfUrl, HuggingFaceAPI
from oasst_backend.utils.ranking import ranked_pairs
from oasst_shared.exceptions.oasst_api_error import OasstError, OasstErrorCode
from oasst_shared.schemas import protocol as protocol_schema
from sqlalchemy.sql import text
from sqlmodel import Session, func, not_


class TaskType(Enum):
    NONE = -1
    RANKING = 0
    LABEL_REPLY = 1
    REPLY = 2
    LABEL_PROMPT = 3
    PROMPT = 4


class TaskRole(Enum):
    ANY = 0
    PROMPTER = 1
    ASSISTANT = 2


class ActiveTreeSizeRow(pydantic.BaseModel):
    message_tree_id: UUID
    tree_size: int
    goal_tree_size: int

    @property
    def remaining_messages(self) -> int:
        return max(0, self.goal_tree_size - self.tree_size)

    class Config:
        orm_mode = True


class ExtendibleParentRow(pydantic.BaseModel):
    parent_id: UUID
    parent_role: str
    depth: int
    message_tree_id: UUID
    active_children_count: int

    class Config:
        orm_mode = True


class IncompleteRankingsRow(pydantic.BaseModel):
    parent_id: UUID
    role: str
    children_count: int
    child_min_ranking_count: int

    class Config:
        orm_mode = True


class TreeManager:
    _all_text_labels = list(map(lambda x: x.value, protocol_schema.TextLabel))

    def __init__(
        self,
        db: Session,
        prompt_repository: PromptRepository,
        cfg: Optional[TreeManagerConfiguration] = None,
    ):
        self.db = db
        self.cfg = cfg or settings.tree_manager
        self.pr = prompt_repository

    def _random_task_selection(
        self,
        num_ranking_tasks: int,
        num_replies_need_review: int,
        num_prompts_need_review: int,
        num_missing_prompts: int,
        num_missing_replies: int,
    ) -> TaskType:
        """
        Determines which task to hand out to human worker.
        The task type is drawn with relative weight (e.g. ranking has highest priority)
        depending on what is possible with the current message trees in the database.
        """

        logger.debug(
            f"TreeManager._random_task_selection({num_ranking_tasks=}, {num_replies_need_review=}, "
            f"{num_prompts_need_review=}, {num_missing_prompts=}, {num_missing_replies=})"
        )

        task_type = TaskType.NONE
        task_weights = [0] * 5

        if num_ranking_tasks > 0:
            task_weights[TaskType.RANKING.value] = 10

        if num_replies_need_review > 0:
            task_weights[TaskType.LABEL_REPLY.value] = 5

        if num_prompts_need_review > 0:
            task_weights[TaskType.LABEL_PROMPT.value] = 5

        if num_missing_replies > 0:
            task_weights[TaskType.REPLY.value] = 2

        if num_missing_prompts > 0:
            task_weights[TaskType.PROMPT.value] = 1

        task_weights = np.array(task_weights)
        weight_sum = task_weights.sum()
        if weight_sum > 1e-8:
            task_weights = task_weights / weight_sum
            task_type = TaskType(np.random.choice(a=len(task_weights), p=task_weights))

        logger.debug(f"Selected {task_type=}")
        return task_type

    def _determine_task_availability_internal(
        self,
        num_active_trees: int,
        extensible_parents: list[ExtendibleParentRow],
        prompts_need_review: list[Message],
        replies_need_review: list[Message],
        incomplete_rankings: list[IncompleteRankingsRow],
    ) -> dict[protocol_schema.TaskRequestType, int]:
        task_count_by_type: dict[protocol_schema.TaskRequestType, int] = {t: 0 for t in protocol_schema.TaskRequestType}

        num_missing_prompts = max(0, self.cfg.max_active_trees - num_active_trees)
        task_count_by_type[protocol_schema.TaskRequestType.initial_prompt] = num_missing_prompts

        task_count_by_type[protocol_schema.TaskRequestType.prompter_reply] = len(
            list(filter(lambda x: x.parent_role == "assistant", extensible_parents))
        )
        task_count_by_type[protocol_schema.TaskRequestType.assistant_reply] = len(
            list(filter(lambda x: x.parent_role == "prompter", extensible_parents))
        )

        task_count_by_type[protocol_schema.TaskRequestType.label_initial_prompt] = len(prompts_need_review)
        task_count_by_type[protocol_schema.TaskRequestType.label_assistant_reply] = len(
            list(filter(lambda m: m.role == "assistant", replies_need_review))
        )
        task_count_by_type[protocol_schema.TaskRequestType.prompter_reply] = len(
            list(filter(lambda m: m.role == "prompter", replies_need_review))
        )

        if self.cfg.rank_prompter_replies:
            task_count_by_type[protocol_schema.TaskRequestType.rank_prompter_replies] = len(
                list(filter(lambda r: r.role == "prompter", incomplete_rankings))
            )

        task_count_by_type[protocol_schema.TaskRequestType.rank_assistant_replies] = len(
            list(filter(lambda r: r.role == "assistant", incomplete_rankings))
        )

        task_count_by_type[protocol_schema.TaskRequestType.random] = sum(
            task_count_by_type[t] for t in protocol_schema.TaskRequestType if t in task_count_by_type
        )

        return task_count_by_type

    def determine_task_availability(self) -> dict[protocol_schema.TaskRequestType, int]:
        num_active_trees = self.query_num_active_trees()
        extensible_parents = self.query_extendible_parents()
        prompts_need_review = self.query_prompts_need_review()
        replies_need_review = self.query_replies_need_review()
        incomplete_rankings = self.query_incomplete_rankings()

        return self._determine_task_availability_internal(
            num_active_trees=num_active_trees,
            extensible_parents=extensible_parents,
            prompts_need_review=prompts_need_review,
            replies_need_review=replies_need_review,
            incomplete_rankings=incomplete_rankings,
        )

    def next_task(
        self, desired_task_type: protocol_schema.TaskRequestType = protocol_schema.TaskRequestType.random
    ) -> Tuple[protocol_schema.Task, Optional[UUID], Optional[UUID]]:

        logger.debug("TreeManager.next_task()")

        num_active_trees = self.query_num_active_trees()
        prompts_need_review = self.query_prompts_need_review()
        replies_need_review = self.query_replies_need_review()
        extensible_parents = self.query_extendible_parents()

        incomplete_rankings = self.query_incomplete_rankings()
        if not self.cfg.rank_prompter_replies:
            incomplete_rankings = list(filter(lambda r: r.role == "assistant", incomplete_rankings))

        active_tree_sizes = self.query_extendible_trees()

        # determine type of task to generate
        num_missing_replies = sum(x.remaining_messages for x in active_tree_sizes)

        task_role = TaskRole.ANY
        if desired_task_type == protocol_schema.TaskRequestType.random:
            task_type = self._random_task_selection(
                num_ranking_tasks=len(incomplete_rankings),
                num_replies_need_review=len(replies_need_review),
                num_prompts_need_review=len(prompts_need_review),
                num_missing_prompts=max(0, self.cfg.max_active_trees - num_active_trees),
                num_missing_replies=num_missing_replies,
            )

            if task_type == TaskType.NONE:
                raise OasstError(
                    f"No tasks of type '{protocol_schema.TaskRequestType.random.value}' are currently available.",
                    OasstErrorCode.TASK_REQUESTED_TYPE_NOT_AVAILABLE,
                    HTTPStatus.SERVICE_UNAVAILABLE,
                )
        else:
            task_count_by_type = self._determine_task_availability_internal(
                num_active_trees=num_active_trees,
                extensible_parents=extensible_parents,
                prompts_need_review=prompts_need_review,
                replies_need_review=replies_need_review,
                incomplete_rankings=incomplete_rankings,
            )

            available_count = task_count_by_type.get(desired_task_type)
            if not available_count:
                raise OasstError(
                    f"No tasks of type '{desired_task_type.value}' are currently available.",
                    OasstErrorCode.TASK_REQUESTED_TYPE_NOT_AVAILABLE,
                    HTTPStatus.SERVICE_UNAVAILABLE,
                )

            task_type_role_map = {
                protocol_schema.TaskRequestType.initial_prompt: (TaskType.PROMPT, TaskRole.ANY),
                protocol_schema.TaskRequestType.prompter_reply: (TaskType.REPLY, TaskRole.PROMPTER),
                protocol_schema.TaskRequestType.assistant_reply: (TaskType.REPLY, TaskRole.ASSISTANT),
                protocol_schema.TaskRequestType.rank_prompter_replies: (TaskType.RANKING, TaskRole.PROMPTER),
                protocol_schema.TaskRequestType.rank_assistant_replies: (TaskType.RANKING, TaskRole.ASSISTANT),
                protocol_schema.TaskRequestType.label_initial_prompt: (TaskType.LABEL_PROMPT, TaskRole.ANY),
                protocol_schema.TaskRequestType.label_assistant_reply: (TaskType.LABEL_REPLY, TaskRole.ASSISTANT),
                protocol_schema.TaskRequestType.label_prompter_reply: (TaskType.LABEL_REPLY, TaskRole.PROMPTER),
            }

            task_type, task_role = task_type_role_map[desired_task_type]

        message_tree_id = None
        parent_message_id = None

        logger.debug(f"selected {task_type=}")
        match task_type:
            case TaskType.RANKING:
                if task_role == TaskRole.PROMPTER:
                    incomplete_rankings = list(filter(lambda m: m.role == "prompter", incomplete_rankings))
                elif task_role == TaskRole.ASSISTANT:
                    incomplete_rankings = list(filter(lambda m: m.role == "assistant", incomplete_rankings))

                if len(incomplete_rankings) > 0:
                    ranking_parent_id = random.choice(incomplete_rankings).parent_id

                    messages = self.pr.fetch_message_conversation(ranking_parent_id)
                    assert len(messages) > 1 and messages[-1].id == ranking_parent_id
                    ranking_parent = messages[-1]
                    assert not ranking_parent.deleted and ranking_parent.review_result
                    conversation = prepare_conversation(messages)
                    replies = self.pr.fetch_message_children(ranking_parent_id, reviewed=True, exclude_deleted=True)

                    assert len(replies) > 1
                    random.shuffle(replies)  # hand out replies in random order
                    reply_messages = prepare_conversation_message_list(replies)
                    replies = [p.text for p in replies]

                    if messages[-1].role == "assistant":
                        logger.info("Generating a RankPrompterRepliesTask.")
                        task = protocol_schema.RankPrompterRepliesTask(
                            conversation=conversation,
                            replies=replies,
                            reply_messages=reply_messages,
                            ranking_parent_id=ranking_parent.id,
                            message_tree_id=ranking_parent.message_tree_id,
                        )
                    else:
                        logger.info("Generating a RankAssistantRepliesTask.")
                        task = protocol_schema.RankAssistantRepliesTask(
                            conversation=conversation,
                            replies=replies,
                            reply_messages=reply_messages,
                            ranking_parent_id=ranking_parent.id,
                            message_tree_id=ranking_parent.message_tree_id,
                        )

                    parent_message_id = ranking_parent_id
                    message_tree_id = messages[-1].message_tree_id

            case TaskType.LABEL_REPLY:
                if task_role == TaskRole.PROMPTER:
                    replies_need_review = list(filter(lambda m: m.role == "prompter", replies_need_review))
                elif task_role == TaskRole.ASSISTANT:
                    replies_need_review = list(filter(lambda m: m.role == "assistant", replies_need_review))

                if len(replies_need_review) > 0:
                    random_reply_message = random.choice(replies_need_review)
                    messages = self.pr.fetch_message_conversation(random_reply_message)

                    conversation = prepare_conversation(messages[:-1])
                    message = messages[-1]

                    self.cfg.p_full_labeling_review_reply_prompter: float = 0.1

                    label_mode = protocol_schema.LabelTaskMode.full
                    valid_labels = self._all_text_labels

                    if message.role == "assistant":
                        if (
                            desired_task_type == protocol_schema.TaskRequestType.random
                            and random.random() > self.cfg.p_full_labeling_review_reply_assistant
                        ):
                            valid_labels = list(map(lambda x: x.value, self.cfg.mandatory_labels_assistant_reply))
                            label_mode = protocol_schema.LabelTaskMode.simple
                        logger.info(f"Generating a LabelAssistantReplyTask. ({label_mode=:s})")
                        task = protocol_schema.LabelAssistantReplyTask(
                            message_id=message.id,
                            conversation=conversation,
                            reply=message.text,
                            valid_labels=valid_labels,
                            mandatory_labels=list(map(lambda x: x.value, self.cfg.mandatory_labels_assistant_reply)),
                            mode=label_mode,
                        )
                    else:
                        if (
                            desired_task_type == protocol_schema.TaskRequestType.random
                            and random.random() > self.cfg.p_full_labeling_review_reply_prompter
                        ):
                            valid_labels = list(map(lambda x: x.value, self.cfg.mandatory_labels_prompter_reply))
                            label_mode = protocol_schema.LabelTaskMode.simple
                        logger.info(f"Generating a LabelPrompterReplyTask. ({label_mode=:s})")
                        task = protocol_schema.LabelPrompterReplyTask(
                            message_id=message.id,
                            conversation=conversation,
                            reply=message.text,
                            valid_labels=valid_labels,
                            mandatory_labels=list(map(lambda x: x.value, self.cfg.mandatory_labels_prompter_reply)),
                            mode=label_mode,
                        )

                    parent_message_id = message.id
                    message_tree_id = message.message_tree_id

            case TaskType.REPLY:
                # select a tree with missing replies
                if task_role == TaskRole.PROMPTER:
                    extensible_parents = list(filter(lambda x: x.parent_role == "assistant", extensible_parents))
                elif task_role == TaskRole.ASSISTANT:
                    extensible_parents = list(filter(lambda x: x.parent_role == "prompter", extensible_parents))

                if len(extensible_parents) > 0:
                    random_parent = random.choice(extensible_parents)

                    # fetch random conversation to extend
                    logger.debug(f"selected {random_parent=}")
                    messages = self.pr.fetch_message_conversation(random_parent.parent_id)
                    assert all(m.review_result for m in messages)  # ensure all messages have positive review
                    conversation = prepare_conversation(messages)

                    # generate reply task depending on last message
                    if messages[-1].role == "assistant":
                        logger.info("Generating a PrompterReplyTask.")
                        task = protocol_schema.PrompterReplyTask(conversation=conversation)
                    else:
                        logger.info("Generating a AssistantReplyTask.")
                        task = protocol_schema.AssistantReplyTask(conversation=conversation)

                    parent_message_id = messages[-1].id
                    message_tree_id = messages[-1].message_tree_id

            case TaskType.LABEL_PROMPT:
                assert len(prompts_need_review) > 0
                message = random.choice(prompts_need_review)

                label_mode = protocol_schema.LabelTaskMode.full
                valid_labels = self._all_text_labels

                if random.random() > self.cfg.p_full_labeling_review_prompt:
                    valid_labels = list(map(lambda x: x.value, self.cfg.mandatory_labels_initial_prompt))
                    label_mode = protocol_schema.LabelTaskMode.simple

                logger.info(f"Generating a LabelInitialPromptTask ({label_mode=:s}).")
                task = protocol_schema.LabelInitialPromptTask(
                    message_id=message.id,
                    prompt=message.text,
                    valid_labels=valid_labels,
                    mandatory_labels=list(map(lambda x: x.value, self.cfg.mandatory_labels_initial_prompt)),
                    mode=label_mode,
                )

                parent_message_id = message.id
                message_tree_id = message.message_tree_id

            case TaskType.PROMPT:
                logger.info("Generating an InitialPromptTask.")
                task = protocol_schema.InitialPromptTask(hint=None)

            case _:
                task = None

        if task is None:
            raise OasstError(
                f"No task of type '{desired_task_type.value}' is currently available.",
                OasstErrorCode.TASK_REQUESTED_TYPE_NOT_AVAILABLE,
                HTTPStatus.SERVICE_UNAVAILABLE,
            )

        logger.info(f"Generated {task=}.")

        return task, message_tree_id, parent_message_id

    @async_managed_tx_method(CommitMode.COMMIT)
    async def handle_interaction(self, interaction: protocol_schema.AnyInteraction) -> protocol_schema.Task:
        pr = self.pr
        match type(interaction):
            case protocol_schema.TextReplyToMessage:
                logger.info(
                    f"Frontend reports text reply to {interaction.message_id=} with {interaction.text=} by {interaction.user=}."
                )

                # here we store the text reply in the database
                message = pr.store_text_reply(
                    text=interaction.text,
                    frontend_message_id=interaction.message_id,
                    user_frontend_message_id=interaction.user_message_id,
                )

                if not message.parent_id:
                    logger.info(f"TreeManager: Inserting new tree state for initial prompt {message.id=}")
                    self._insert_default_state(message.id)

                if not settings.DEBUG_SKIP_EMBEDDING_COMPUTATION:
                    try:
                        hugging_face_api = HuggingFaceAPI(
                            f"{HfUrl.HUGGINGFACE_FEATURE_EXTRACTION.value}/{HfEmbeddingModel.MINILM.value}"
                        )
                        embedding = await hugging_face_api.post(interaction.text)
                        pr.insert_message_embedding(
                            message_id=message.id, model=HfEmbeddingModel.MINILM.value, embedding=embedding
                        )
                    except OasstError:
                        logger.error(
                            f"Could not fetch embbeddings for text reply to {interaction.message_id=} with {interaction.text=} by {interaction.user=}."
                        )

                if not settings.DEBUG_SKIP_TOXICITY_CALCULATION:
                    try:
                        model_name: str = HfClassificationModel.TOXIC_ROBERTA.value
                        hugging_face_api: HuggingFaceAPI = HuggingFaceAPI(
                            f"{HfUrl.HUGGINGFACE_FEATURE_EXTRACTION.value}/{model_name}"
                        )

                        toxicity: List[List[Dict[str, Any]]] = await hugging_face_api.post(interaction.text)
                        toxicity = toxicity[0][0]

                        pr.insert_toxicity(
                            message_id=message.id, model=model_name, score=toxicity["score"], label=toxicity["label"]
                        )

                    except OasstError:
                        logger.error(
                            f"Could not compute toxicity for  text reply to {interaction.message_id=} with {interaction.text=} by {interaction.user=}."
                        )

            case protocol_schema.MessageRating:
                logger.info(
                    f"Frontend reports rating of {interaction.message_id=} with {interaction.rating=} by {interaction.user=}."
                )

                pr.store_rating(interaction)

            case protocol_schema.MessageRanking:
                logger.info(
                    f"Frontend reports ranking of {interaction.message_id=} with {interaction.ranking=} by {interaction.user=}."
                )

                _, task = pr.store_ranking(interaction)

                self.check_condition_for_scoring_state(task.message_tree_id)

            case protocol_schema.TextLabels:
                logger.info(
                    f"Frontend reports labels of {interaction.message_id=} with {interaction.labels=} by {interaction.user=}."
                )

                _, task, msg = pr.store_text_labels(interaction)

                # if it was a respones for a task, check if we have enough reviews to calc review_result
                if task and msg:
                    reviews = self.query_reviews_for_message(msg.id)
                    acceptance_score = self._calculate_acceptance(reviews)
                    logger.debug(
                        f"Message {msg.id=}, {acceptance_score=}, {len(reviews)=}, {msg.review_result=}, {msg.review_count=}"
                    )
                    if msg.parent_id is None:
                        if not msg.review_result and msg.review_count >= self.cfg.num_reviews_initial_prompt:
                            if acceptance_score > self.cfg.acceptance_threshold_initial_prompt:
                                msg.review_result = True
                                self.db.add(msg)
                                logger.info(
                                    f"Initial prompt message was accepted: {msg.id=}, {acceptance_score=}, {len(reviews)=}"
                                )
                            else:
                                self.enter_low_grade_state(msg.message_tree_id)
                        self.check_condition_for_growing_state(msg.message_tree_id)
                    elif msg.review_count >= self.cfg.num_reviews_reply:
                        if not msg.review_result and acceptance_score > self.cfg.acceptance_threshold_reply:
                            msg.review_result = True
                            self.db.add(msg)
                            logger.info(
                                f"Reply message message accepted: {msg.id=}, {acceptance_score=}, {len(reviews)=}"
                            )

                    self.check_condition_for_ranking_state(msg.message_tree_id)

            case _:
                raise OasstError("Invalid response type.", OasstErrorCode.TASK_INVALID_RESPONSE_TYPE)

        return protocol_schema.TaskDone()

    @managed_tx_method(CommitMode.FLUSH)
    def _enter_state(self, mts: MessageTreeState, state: message_tree_state.State):
        assert mts and mts.active

        is_terminal = state in message_tree_state.TERMINAL_STATES

        if is_terminal:
            mts.active = False
        mts.state = state.value
        self.db.add(mts)

        if is_terminal:
            logger.info(f"Tree entered terminal '{mts.state}' state ({mts.message_tree_id=})")
        else:
            logger.info(f"Tree entered '{mts.state}' state ({mts.message_tree_id=})")

    def enter_low_grade_state(self, message_tree_id: UUID) -> None:
        logger.debug(f"enter_low_grade_state({message_tree_id=})")
        mts = self.pr.fetch_tree_state(message_tree_id)
        self._enter_state(mts, message_tree_state.State.ABORTED_LOW_GRADE)

    @managed_tx_method(CommitMode.COMMIT)
    def check_condition_for_growing_state(self, message_tree_id: UUID) -> bool:
        logger.debug(f"check_condition_for_growing_state({message_tree_id=})")

        mts = self.pr.fetch_tree_state(message_tree_id)
        if not mts.active or mts.state != message_tree_state.State.INITIAL_PROMPT_REVIEW:
            logger.debug(f"False {mts.active=}, {mts.state=}")
            return False

        # check if initial prompt was accepted
        initial_prompt = self.pr.fetch_message(message_tree_id)
        if not initial_prompt.review_result:
            logger.debug(f"False {initial_prompt.review_result=}")
            return False

        self._enter_state(mts, message_tree_state.State.GROWING)
        return True

    @managed_tx_method(CommitMode.COMMIT)
    def check_condition_for_ranking_state(self, message_tree_id: UUID) -> bool:
        logger.debug(f"check_condition_for_ranking_state({message_tree_id=})")

        mts = self.pr.fetch_tree_state(message_tree_id)
        if not mts.active or mts.state != message_tree_state.State.GROWING:
            logger.debug(f"False {mts.active=}, {mts.state=}")
            return False

        # check if desired tree size has been reached and all nodes have been reviewed
        tree_size = self.query_tree_size(message_tree_id)
        if tree_size.remaining_messages > 0:
            logger.debug(f"False {tree_size.remaining_messages=}")
            return False

        self._enter_state(mts, message_tree_state.State.RANKING)
        return True

    @managed_tx_method(CommitMode.COMMIT)
    def check_condition_for_scoring_state(self, message_tree_id: UUID) -> bool:
        logger.debug(f"check_condition_for_scoring_state({message_tree_id=})")
        mts: MessageTreeState
        mts = self.db.query(MessageTreeState).filter(MessageTreeState.message_tree_id == message_tree_id).one()
        if not mts.active or mts.state != message_tree_state.State.RANKING:
            logger.debug(f"False {mts.active=}, {mts.state=}")
            return False

        ranking_role_filter = None if self.cfg.rank_prompter_replies else "assistant"
        rankings_by_message = self.query_tree_ranking_results(message_tree_id, role_filter=ranking_role_filter)
        for parent_msg_id, ranking in rankings_by_message.items():
            if len(ranking) < self.cfg.num_required_rankings:
                logger.debug(f"False {parent_msg_id=} {len(ranking)=}")
                return False

        self._enter_state(mts, message_tree_state.State.READY_FOR_SCORING)
        self.update_message_ranks(rankings_by_message)
        return True

    @managed_tx_method(CommitMode.COMMIT)
    def update_message_ranks(self, rankings_by_message: Dict[int, int]) -> None:
<<<<<<< HEAD
        def sort_uuid_rankings(data):
            sorted_messages = []
            for ranking, msgs in data:
                sorted_uuids = []
                for rank in ranking:
                    sorted_uuids.append(msgs[rank])
                sorted_messages.append(sorted_uuids)
            return sorted_messages

=======
>>>>>>> 54f9f4b4
        for parent_msg_id, ranking in rankings_by_message.items():
            unordered_ranking = []
            for msg_reaction in ranking:
                unordered_ranking.append(
                    [msg_reaction.payload.payload.ranking, msg_reaction.payload.payload.ranked_message_ids]
                )
<<<<<<< HEAD
            sorted_messages = sort_uuid_rankings(unordered_ranking)
            logger.debug(f"\n\nRAW MESSAGE {unordered_ranking}")
            logger.debug(f"SORTED MESSAGE {sorted_messages}")
            consensus = ranked_pairs(sorted_messages)
            logger.debug(f"CONSENSUS: {consensus}\n\n")
            for rank, uuid in enumerate(consensus):
=======
            sorted_ranking = self.sort_uuid_rankings(unordered_ranking)
            sorted_ranking, sorted_uuids = zip(*sorted_ranking)
            consensus = ranked_pairs(sorted_ranking)
            for rank, uuid in zip(consensus, sorted_uuids[0]):
>>>>>>> 54f9f4b4
                # set rank for each message_id for Message rows
                msg = self.db.query(Message).filter(Message.id == uuid).one()
                msg.rank = rank
                self.db.add(msg)

<<<<<<< HEAD
=======
    def sort_uuid_rankings(self, data: List[Tuple[List[float], List[str]]]) -> List[Tuple[List[float], List[str]]]:
        sorted_data = []
        for rankings, uuids in data:
            sorted_uuids = sorted(uuids)
            sorted_rankings = [rankings[uuids.index(sorted_uuid)] for sorted_uuid in sorted_uuids]
            sorted_data.append((sorted_rankings, sorted_uuids))
        return sorted_data

>>>>>>> 54f9f4b4
    def _calculate_acceptance(self, labels: list[TextLabels]):
        # calculate acceptance based on spam label
        return np.mean([1 - l.labels[protocol_schema.TextLabel.spam] for l in labels])

    def query_prompts_need_review(self) -> list[Message]:
        """
        Select initial prompt messages with less then required rankings in active message tree
        (active == True in message_tree_state)
        """

        qry = (
            self.db.query(Message)
            .select_from(MessageTreeState)
            .outerjoin(Message, MessageTreeState.message_tree_id == Message.message_tree_id)
            .filter(
                MessageTreeState.active,
                MessageTreeState.state == message_tree_state.State.INITIAL_PROMPT_REVIEW,
                not_(Message.review_result),
                not_(Message.deleted),
                Message.review_count < self.cfg.num_reviews_initial_prompt,
                Message.parent_id.is_(None),
            )
        )

        if not settings.DEBUG_ALLOW_SELF_LABELING:
            qry = qry.filter(Message.user_id != self.pr.user_id)

        return qry.all()

    def query_replies_need_review(self) -> list[Message]:
        """
        Select child messages (parent_id IS NOT NULL) with less then required rankings
        in active message tree (active == True in message_tree_state)
        """

        qry = (
            self.db.query(Message)
            .select_from(MessageTreeState)
            .outerjoin(Message, MessageTreeState.message_tree_id == Message.message_tree_id)
            .filter(
                MessageTreeState.active,
                MessageTreeState.state == message_tree_state.State.GROWING,
                not_(Message.review_result),
                not_(Message.deleted),
                Message.review_count < self.cfg.num_reviews_reply,
                Message.parent_id.is_not(None),
            )
        )

        if not settings.DEBUG_ALLOW_SELF_LABELING:
            qry = qry.filter(Message.user_id != self.pr.user_id)

        return qry.all()

    _sql_find_incomplete_rankings = """
-- find incomplete rankings
SELECT m.parent_id, m.role, COUNT(m.id) children_count, MIN(m.ranking_count) child_min_ranking_count,
    COUNT(m.id) FILTER (WHERE m.ranking_count >= :num_required_rankings) as completed_rankings
FROM message_tree_state mts
    LEFT JOIN message m ON mts.message_tree_id = m.message_tree_id
WHERE mts.active                        -- only consider active trees
    AND mts.state = :ranking_state      -- message tree must be in ranking state
    AND m.review_result                 -- must be reviewed
    AND NOT m.deleted                   -- not deleted
    AND m.parent_id IS NOT NULL         -- ignore initial prompts
GROUP BY m.parent_id, m.role
HAVING COUNT(m.id) > 1 and MIN(m.ranking_count) < :num_required_rankings
"""

    def query_incomplete_rankings(self) -> list[IncompleteRankingsRow]:
        """Query parents which have childern that need further rankings"""

        r = self.db.execute(
            text(self._sql_find_incomplete_rankings),
            {
                "num_required_rankings": self.cfg.num_required_rankings,
                "ranking_state": message_tree_state.State.RANKING,
            },
        )
        return [IncompleteRankingsRow.from_orm(x) for x in r.all()]

    _sql_find_extendible_parents = """
-- find all extendible parent nodes
SELECT m.id as parent_id, m.role as parent_role, m.depth, m.message_tree_id, COUNT(c.id) active_children_count
FROM message_tree_state mts
    LEFT JOIN message m ON mts.message_tree_id = m.message_tree_id	-- all elements of message tree
    LEFT JOIN message c ON m.id = c.parent_id  -- child nodes
WHERE mts.active                        -- only consider active trees
    AND mts.state = :growing_state      -- message tree must be growing
    AND NOT m.deleted                   -- ignore deleted messages as parents
    AND m.depth < mts.max_depth         -- ignore leaf nodes as parents
    AND m.review_result                 -- parent node must have positive review
    AND NOT c.deleted                   -- don't count deleted children
    AND (c.review_result OR c.review_count < :num_reviews_reply) -- don't count children with negative review but count elements under review
GROUP BY m.id, m.role, m.depth, m.message_tree_id, mts.max_children_count
HAVING COUNT(c.id) < mts.max_children_count -- below maximum number of children
"""

    def query_extendible_parents(self) -> list[ExtendibleParentRow]:
        """Query parent messages that have not reached the maximum number of replies."""

        r = self.db.execute(
            text(self._sql_find_extendible_parents),
            {"growing_state": message_tree_state.State.GROWING, "num_reviews_reply": self.cfg.num_reviews_reply},
        )
        return [ExtendibleParentRow.from_orm(x) for x in r.all()]

    _sql_find_extendible_trees = f"""
-- find extendible trees
SELECT m.message_tree_id, mts.goal_tree_size, COUNT(m.id) AS tree_size
FROM (
        SELECT DISTINCT message_tree_id FROM ({_sql_find_extendible_parents}) extendible_parents
    ) trees LEFT JOIN message_tree_state mts ON trees.message_tree_id = mts.message_tree_id
    LEFT JOIN message m ON mts.message_tree_id = m.message_tree_id
WHERE NOT m.deleted
    AND (
        m.parent_id IS NOT NULL AND (m.review_result OR m.review_count < :num_reviews_reply) -- children
        OR m.parent_id IS NULL AND m.review_result -- prompts (root nodes) must have positive review
    )
GROUP BY m.message_tree_id, mts.goal_tree_size
HAVING COUNT(m.id) < mts.goal_tree_size
"""

    def query_extendible_trees(self) -> list[ActiveTreeSizeRow]:
        """Query size of active message trees in growing state."""

        r = self.db.execute(
            text(self._sql_find_extendible_trees),
            {
                "growing_state": message_tree_state.State.GROWING,
                "num_reviews_reply": self.cfg.num_reviews_reply,
            },
        )
        return [ActiveTreeSizeRow.from_orm(x) for x in r.all()]

    def query_tree_size(self, message_tree_id: UUID) -> ActiveTreeSizeRow:
        """Returns the number of reviewed not deleted messages in the message tree."""

        qry = (
            self.db.query(
                MessageTreeState.message_tree_id.label("message_tree_id"),
                MessageTreeState.goal_tree_size.label("goal_tree_size"),
                func.count(Message.id).label("tree_size"),
            )
            .select_from(MessageTreeState)
            .outerjoin(Message, MessageTreeState.message_tree_id == Message.message_tree_id)
            .filter(
                MessageTreeState.active,
                not_(Message.deleted),
                Message.review_result,
                MessageTreeState.message_tree_id == message_tree_id,
            )
            .group_by(MessageTreeState.message_tree_id, MessageTreeState.goal_tree_size)
        )

        return ActiveTreeSizeRow.from_orm(qry.one())

    def query_misssing_tree_states(self) -> list[UUID]:
        """Find all initial prompt messages that have no associated message tree state"""
        qry_missing_tree_states = (
            self.db.query(Message.id)
            .join(MessageTreeState, isouter=True)
            .filter(
                Message.parent_id.is_(None),
                Message.message_tree_id == Message.id,
                MessageTreeState.message_tree_id.is_(None),
            )
        )

        return [m.id for m in qry_missing_tree_states.all()]

    _sql_find_tree_ranking_results = """
-- get all ranking results of completed tasks for all parents with >= 2 children
SELECT p.parent_id, mr.* FROM
(
    -- find parents with > 1 children
    SELECT m.parent_id, m.message_tree_id, COUNT(m.id) children_count
    FROM message_tree_state mts
       LEFT JOIN message m ON mts.message_tree_id = m.message_tree_id
    WHERE m.review_result                  -- must be reviewed
       AND NOT m.deleted                   -- not deleted
       AND m.parent_id IS NOT NULL         -- ignore initial prompts
       AND (:role IS NULL OR m.role = :role) -- children with matching role
       AND mts.message_tree_id = :message_tree_id
    GROUP BY m.parent_id, m.message_tree_id
    HAVING COUNT(m.id) > 1
) as p
LEFT JOIN task t ON p.parent_id = t.parent_message_id AND t.done AND (t.payload_type = 'RankPrompterRepliesPayload' OR t.payload_type = 'RankAssistantRepliesPayload')
LEFT JOIN message_reaction mr ON mr.task_id = t.id AND mr.payload_type = 'RankingReactionPayload'
"""

    def query_tree_ranking_results(
        self,
        message_tree_id: UUID,
        role_filter: str = "assistant",
    ) -> dict[UUID, list[MessageReaction]]:
        """Finds all completed ranking restuls for a message_tree"""

        assert role_filter in (None, "assistant", "prompter")

        r = self.db.execute(
            text(self._sql_find_tree_ranking_results),
            {
                "message_tree_id": message_tree_id,
                "role": role_filter,
            },
        )

        rankings_by_message = {}
        for x in r.all():
            parent_id = x["parent_id"]
            if parent_id not in rankings_by_message:
                rankings_by_message[parent_id] = []
            if x["task_id"]:
                rankings_by_message[parent_id].append(MessageReaction.from_orm(x))
        return rankings_by_message

    @managed_tx_method(CommitMode.COMMIT)
    def ensure_tree_states(self):
        """Add message tree state rows for all root nodes (inital prompt messages)."""

        missing_tree_ids = self.query_misssing_tree_states()
        for id in missing_tree_ids:
            tree_size = self.db.query(func.count(Message.id)).filter(Message.message_tree_id == id).scalar()
            state = message_tree_state.State.INITIAL_PROMPT_REVIEW
            if tree_size > 1:
                state = message_tree_state.State.GROWING
                logger.info(f"Inserting missing message tree state for message: {id} ({tree_size=}, {state=})")
            self._insert_default_state(id, state=state)

    def query_num_active_trees(self) -> int:
        query = self.db.query(func.count(MessageTreeState.message_tree_id)).filter(MessageTreeState.active)
        return query.scalar()

    def query_reviews_for_message(self, message_id: UUID) -> list[TextLabels]:
        qry = (
            self.db.query(TextLabels)
            .select_from(Task)
            .join(TextLabels, Task.id == TextLabels.id)
            .filter(Task.done, TextLabels.message_id == message_id)
        )
        return qry.all()

    @managed_tx_method(CommitMode.FLUSH)
    def _insert_tree_state(
        self,
        root_message_id: UUID,
        goal_tree_size: int,
        max_depth: int,
        max_children_count: int,
        active: bool,
        state: message_tree_state.State = message_tree_state.State.INITIAL_PROMPT_REVIEW,
    ) -> MessageTreeState:
        model = MessageTreeState(
            message_tree_id=root_message_id,
            goal_tree_size=goal_tree_size,
            max_depth=max_depth,
            max_children_count=max_children_count,
            state=state.value,
            active=active,
        )

        self.db.add(model)
        return model

    @managed_tx_method(CommitMode.FLUSH)
    def _insert_default_state(
        self,
        root_message_id: UUID,
        state: message_tree_state.State = message_tree_state.State.INITIAL_PROMPT_REVIEW,
    ) -> MessageTreeState:
        return self._insert_tree_state(
            root_message_id=root_message_id,
            goal_tree_size=self.cfg.goal_tree_size,
            max_depth=self.cfg.max_tree_depth,
            max_children_count=self.cfg.max_children_count,
            state=state,
            active=True,
        )


if __name__ == "__main__":
    from oasst_backend.api.deps import api_auth
    from oasst_backend.database import engine
    from oasst_backend.prompt_repository import PromptRepository

    with Session(engine) as db:
        api_client = api_auth(settings.OFFICIAL_WEB_API_KEY, db=db)
        dummy_user = protocol_schema.User(id="__dummy_user__", display_name="Dummy User", auth_method="local")

        pr = PromptRepository(db=db, api_client=api_client, client_user=dummy_user)

        cfg = TreeManagerConfiguration()
        tm = TreeManager(db, pr, cfg)
        tm.ensure_tree_states()

        print("query_num_active_trees", tm.query_num_active_trees())
        print("query_incomplete_rankings", tm.query_incomplete_rankings())
        # print("query_incomplete_reply_reviews", tm.query_replies_need_review())
        # print("query_incomplete_initial_prompt_reviews", tm.query_prompts_need_review())
        # print("query_extendible_trees", tm.query_extendible_trees())
        # print("query_extendible_parents", tm.query_extendible_parents())
        """
        print("next_task:", tm.next_task())

        # print("query_num_active_trees", tm.query_num_active_trees())
        # print("query_incomplete_rankings", tm.query_incomplete_rankings())
        # print("query_replies_need_review", tm.query_replies_need_review())
        # print("query_incomplete_initial_prompt_reviews", tm.query_prompts_need_review())
        # print("query_extendible_trees", tm.query_extendible_trees())
        # print("query_extendible_parents", tm.query_extendible_parents())
        # print("query_tree_size", tm.query_tree_size(message_tree_id=UUID("bdf434cf-4df5-4b74-949c-a5a157bc3292")))

        print(
            "query_reviews_for_message",
            tm.query_reviews_for_message(message_id=UUID("6a444493-0d48-4316-a9f1-7e263f5a2473")),
        )
        """
        print(tm.check_condition_for_scoring_state("6d9baece-0308-4ee9-a5d4-15851b2ccf8f"))<|MERGE_RESOLUTION|>--- conflicted
+++ resolved
@@ -13,6 +13,7 @@
 from oasst_backend.prompt_repository import PromptRepository
 from oasst_backend.utils.database_utils import CommitMode, async_managed_tx_method, managed_tx_method
 from oasst_backend.utils.hugging_face import HfClassificationModel, HfEmbeddingModel, HfUrl, HuggingFaceAPI
+from oasst_backend.utils.ranking import ranked_pairs
 from oasst_backend.utils.ranking import ranked_pairs
 from oasst_shared.exceptions.oasst_api_error import OasstError, OasstErrorCode
 from oasst_shared.schemas import protocol as protocol_schema
@@ -606,11 +607,11 @@
 
         self._enter_state(mts, message_tree_state.State.READY_FOR_SCORING)
         self.update_message_ranks(rankings_by_message)
+        self.update_message_ranks(rankings_by_message)
         return True
 
     @managed_tx_method(CommitMode.COMMIT)
     def update_message_ranks(self, rankings_by_message: Dict[int, int]) -> None:
-<<<<<<< HEAD
         def sort_uuid_rankings(data):
             sorted_messages = []
             for ranking, msgs in data:
@@ -620,43 +621,23 @@
                 sorted_messages.append(sorted_uuids)
             return sorted_messages
 
-=======
->>>>>>> 54f9f4b4
         for parent_msg_id, ranking in rankings_by_message.items():
             unordered_ranking = []
             for msg_reaction in ranking:
                 unordered_ranking.append(
                     [msg_reaction.payload.payload.ranking, msg_reaction.payload.payload.ranked_message_ids]
                 )
-<<<<<<< HEAD
             sorted_messages = sort_uuid_rankings(unordered_ranking)
             logger.debug(f"\n\nRAW MESSAGE {unordered_ranking}")
             logger.debug(f"SORTED MESSAGE {sorted_messages}")
             consensus = ranked_pairs(sorted_messages)
             logger.debug(f"CONSENSUS: {consensus}\n\n")
             for rank, uuid in enumerate(consensus):
-=======
-            sorted_ranking = self.sort_uuid_rankings(unordered_ranking)
-            sorted_ranking, sorted_uuids = zip(*sorted_ranking)
-            consensus = ranked_pairs(sorted_ranking)
-            for rank, uuid in zip(consensus, sorted_uuids[0]):
->>>>>>> 54f9f4b4
                 # set rank for each message_id for Message rows
                 msg = self.db.query(Message).filter(Message.id == uuid).one()
                 msg.rank = rank
                 self.db.add(msg)
 
-<<<<<<< HEAD
-=======
-    def sort_uuid_rankings(self, data: List[Tuple[List[float], List[str]]]) -> List[Tuple[List[float], List[str]]]:
-        sorted_data = []
-        for rankings, uuids in data:
-            sorted_uuids = sorted(uuids)
-            sorted_rankings = [rankings[uuids.index(sorted_uuid)] for sorted_uuid in sorted_uuids]
-            sorted_data.append((sorted_rankings, sorted_uuids))
-        return sorted_data
-
->>>>>>> 54f9f4b4
     def _calculate_acceptance(self, labels: list[TextLabels]):
         # calculate acceptance based on spam label
         return np.mean([1 - l.labels[protocol_schema.TextLabel.spam] for l in labels])
