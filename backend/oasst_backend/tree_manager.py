--- conflicted
+++ resolved
@@ -30,12 +30,8 @@
 from oasst_backend.utils.ranking import ranked_pairs
 from oasst_shared.exceptions.oasst_api_error import OasstError, OasstErrorCode
 from oasst_shared.schemas import protocol as protocol_schema
-<<<<<<< HEAD
+from oasst_shared.utils import utcnow
 from sqlmodel import Session, and_, func, not_, or_, text, update
-=======
-from oasst_shared.utils import utcnow
-from sqlmodel import Session, func, not_, or_, text, update
->>>>>>> bbf03867
 
 
 class TaskType(Enum):
