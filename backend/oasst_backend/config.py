from pathlib import Path
from typing import Any, Dict, List, Optional, Union

from oasst_shared.schemas.protocol import TextLabel
from pydantic import AnyHttpUrl, BaseModel, BaseSettings, FilePath, PostgresDsn, validator


class TreeManagerConfiguration(BaseModel):
    """TreeManager configuration settings"""

    max_active_trees: int = 10
    """Maximum number of concurrently active message trees in the database.
    No new initial prompt tasks are handed out to users if this
    number is reached."""

    max_tree_depth: int = 6
    """Maximum depth of message tree."""

    max_children_count: int = 3
    """Maximum number of reply messages per tree node."""

    num_prompter_replies: int = 1
    """Number of prompter replies to collect per assistant reply."""

    goal_tree_size: int = 15
    """Total number of messages to gather per tree."""

    num_reviews_initial_prompt: int = 3
    """Number of peer review checks to collect in INITIAL_PROMPT_REVIEW state."""

    num_reviews_reply: int = 3
    """Number of peer review checks to collect per reply (other than initial_prompt)."""

    p_full_labeling_review_prompt: float = 0.1
    """Probability of full text-labeling (instead of mandatory only) for initial prompts."""

    p_full_labeling_review_reply_assistant: float = 0.1
    """Probability of full text-labeling (instead of mandatory only) for assistant replies."""

    p_full_labeling_review_reply_prompter: float = 0.1
    """Probability of full text-labeling (instead of mandatory only) for prompter replies."""

    acceptance_threshold_initial_prompt: float = 0.6
    """Threshold for accepting an initial prompt."""

    acceptance_threshold_reply: float = 0.6
    """Threshold for accepting a reply."""

    num_required_rankings: int = 3
    """Number of rankings in which the message participated."""

    p_activate_backlog_tree: float = 0.1
    """Probability to activate a message tree in BACKLOG_RANKING state when another tree enters
    a terminal state."""

    min_active_rankings_per_lang: int = 0
    """When the number of active ranking tasks is below this value when a tree enters a terminal
    state an available trees in BACKLOG_RANKING will be actived (i.e. enters the RANKING state)."""

    labels_initial_prompt: list[TextLabel] = [
        TextLabel.spam,
        TextLabel.lang_mismatch,
        TextLabel.quality,
        TextLabel.creativity,
        TextLabel.humor,
        TextLabel.toxicity,
        TextLabel.violence,
        TextLabel.not_appropriate,
        TextLabel.pii,
        TextLabel.hate_speech,
        TextLabel.sexual_content,
    ]

    labels_assistant_reply: list[TextLabel] = [
        TextLabel.spam,
        TextLabel.lang_mismatch,
        TextLabel.fails_task,
        TextLabel.quality,
        TextLabel.helpfulness,
        TextLabel.creativity,
        TextLabel.humor,
        TextLabel.toxicity,
        TextLabel.violence,
        TextLabel.not_appropriate,
        TextLabel.pii,
        TextLabel.hate_speech,
        TextLabel.sexual_content,
    ]

    labels_prompter_reply: list[TextLabel] = [
        TextLabel.spam,
        TextLabel.lang_mismatch,
        TextLabel.quality,
        TextLabel.humor,
        TextLabel.creativity,
        TextLabel.toxicity,
        TextLabel.violence,
        TextLabel.not_appropriate,
        TextLabel.pii,
        TextLabel.hate_speech,
        TextLabel.sexual_content,
    ]

    mandatory_labels_initial_prompt: Optional[list[TextLabel]] = [TextLabel.spam]
    """Mandatory labels in text-labeling tasks for initial prompts."""

    mandatory_labels_assistant_reply: Optional[list[TextLabel]] = [TextLabel.spam]
    """Mandatory labels in text-labeling tasks for assistant replies."""

    mandatory_labels_prompter_reply: Optional[list[TextLabel]] = [TextLabel.spam]
    """Mandatory labels in text-labeling tasks for prompter replies."""

    rank_prompter_replies: bool = False

    lonely_children_count: int = 3
    """Number of children below which parents are preferred during sampling for reply tasks."""

    p_lonely_child_extension: float = 0.8
    """Probability to select a prompter message parent with less than lonely_children_count children."""

    recent_tasks_span_sec: int = 3 * 60  # 3 min
    """Time in seconds of recent tasks to consider for exclusion during task selection."""


class Settings(BaseSettings):
    PROJECT_NAME: str = "open-assistant backend"
    API_V1_STR: str = "/api/v1"
    OFFICIAL_WEB_API_KEY: str = "1234"

    # Encryption fields for handling the web generated JSON Web Tokens.
    # These fields need to be shared with the web's auth settings in order to
    # correctly decrypt the web tokens.
    AUTH_INFO: bytes = b"NextAuth.js Generated Encryption Key"
    AUTH_SALT: bytes = b""
    AUTH_LENGTH: int = 32
    AUTH_SECRET: bytes = b"O/M2uIbGj+lDD2oyNa8ax4jEOJqCPJzO53UbWShmq98="
    AUTH_COOKIE_NAME: str = "next-auth.session-token"

    POSTGRES_HOST: str = "localhost"
    POSTGRES_PORT: str = "5432"
    POSTGRES_USER: str = "postgres"
    POSTGRES_PASSWORD: str = "postgres"
    POSTGRES_DB: str = "postgres"
    DATABASE_URI: Optional[PostgresDsn] = None
    DATABASE_MAX_TX_RETRY_COUNT: int = 3

    RATE_LIMIT: bool = True
    MESSAGE_SIZE_LIMIT: int = 2000
    REDIS_HOST: str = "localhost"
    REDIS_PORT: str = "6379"

    DEBUG_USE_SEED_DATA: bool = False
    DEBUG_USE_SEED_DATA_PATH: Optional[FilePath] = (
        Path(__file__).parent.parent / "test_data/realistic/realistic_seed_data.json"
    )
    DEBUG_ALLOW_SELF_LABELING: bool = False  # allow users to label their own messages
    DEBUG_ALLOW_DUPLICATE_TASKS: bool = False  # offer users tasks to which they already responded
    DEBUG_SKIP_EMBEDDING_COMPUTATION: bool = False
    DEBUG_SKIP_TOXICITY_CALCULATION: bool = False
    DEBUG_DATABASE_ECHO: bool = False

    DUPLICATE_MESSAGE_FILTER_WINDOW_MINUTES: int = 120

    HUGGING_FACE_API_KEY: str = ""

    ROOT_TOKENS: List[str] = ["1234"]  # supply a string that can be parsed to a json list

    @validator("DATABASE_URI", pre=True)
    def assemble_db_connection(cls, v: Optional[str], values: Dict[str, Any]) -> Any:
        if isinstance(v, str):
            return v
        return PostgresDsn.build(
            scheme="postgresql",
            user=values.get("POSTGRES_USER"),
            password=values.get("POSTGRES_PASSWORD"),
            host=values.get("POSTGRES_HOST"),
            port=values.get("POSTGRES_PORT"),
            path=f"/{values.get('POSTGRES_DB') or ''}",
        )

    BACKEND_CORS_ORIGINS: List[AnyHttpUrl] = []
    UPDATE_ALEMBIC: bool = True

    @validator("BACKEND_CORS_ORIGINS", pre=True)
    def assemble_cors_origins(cls, v: Union[str, List[str]]) -> Union[List[str], str]:
        if isinstance(v, str) and not v.startswith("["):
            return [i.strip() for i in v.split(",")]
        elif isinstance(v, (list, str)):
            return v
        raise ValueError(v)

    tree_manager: Optional[TreeManagerConfiguration] = TreeManagerConfiguration()

    USER_STATS_INTERVAL_DAY: int = 5  # minutes
    USER_STATS_INTERVAL_WEEK: int = 15  # minutes
    USER_STATS_INTERVAL_MONTH: int = 60  # minutes
    USER_STATS_INTERVAL_TOTAL: int = 240  # minutes

    @validator(
        "USER_STATS_INTERVAL_DAY",
        "USER_STATS_INTERVAL_WEEK",
        "USER_STATS_INTERVAL_MONTH",
        "USER_STATS_INTERVAL_TOTAL",
    )
    def validate_user_stats_intervals(cls, v: int):
        if v < 1:
            raise ValueError(v)
        return v

<<<<<<< HEAD
    RATE_LIMIT_TASK_USER_TIMES: int = 60
    RATE_LIMIT_TASK_USER_MINUTES: int = 5
    RATE_LIMIT_TASK_API_TIMES: int = 10_000
    RATE_LIMIT_TASK_API_MINUTES: int = 1
=======
    USER_STREAK_UPDATE_INTERVAL: int = 4  # Hours
>>>>>>> 355d6214

    class Config:
        env_file = ".env"
        env_file_encoding = "utf-8"
        case_sensitive = False
        env_nested_delimiter = "__"


settings = Settings()<|MERGE_RESOLUTION|>--- conflicted
+++ resolved
@@ -195,26 +195,24 @@
     USER_STATS_INTERVAL_WEEK: int = 15  # minutes
     USER_STATS_INTERVAL_MONTH: int = 60  # minutes
     USER_STATS_INTERVAL_TOTAL: int = 240  # minutes
+    USER_STREAK_UPDATE_INTERVAL: int = 4  # Hours
 
     @validator(
         "USER_STATS_INTERVAL_DAY",
         "USER_STATS_INTERVAL_WEEK",
         "USER_STATS_INTERVAL_MONTH",
         "USER_STATS_INTERVAL_TOTAL",
+        "USER_STREAK_UPDATE_INTERVAL,
     )
     def validate_user_stats_intervals(cls, v: int):
         if v < 1:
             raise ValueError(v)
         return v
 
-<<<<<<< HEAD
     RATE_LIMIT_TASK_USER_TIMES: int = 60
     RATE_LIMIT_TASK_USER_MINUTES: int = 5
     RATE_LIMIT_TASK_API_TIMES: int = 10_000
     RATE_LIMIT_TASK_API_MINUTES: int = 1
-=======
-    USER_STREAK_UPDATE_INTERVAL: int = 4  # Hours
->>>>>>> 355d6214
 
     class Config:
         env_file = ".env"
