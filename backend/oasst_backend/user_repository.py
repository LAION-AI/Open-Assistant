from typing import Optional
from uuid import UUID

<<<<<<< HEAD
from oasst_backend.models import ApiClient, Message, User
from oasst_backend.utils.database_utils import CommitMode, managed_tx_method
=======
from oasst_backend.models import ApiClient, User
>>>>>>> b5bb5bb7
from oasst_shared.exceptions import OasstError, OasstErrorCode
from oasst_shared.schemas import protocol as protocol_schema
from sqlmodel import Session
from starlette.status import HTTP_403_FORBIDDEN, HTTP_404_NOT_FOUND


class UserRepository:
    def __init__(self, db: Session, api_client: ApiClient):
        self.db = db
        self.api_client = api_client

    def get_user(self, id: UUID, api_client_id: Optional[UUID] = None) -> User:
        """
        Get a user by global user ID. All clients may get users with the same API client ID as the querying client.
        Trusted clients can get any user.

        Raises:
            OasstError: 403 if untrusted client attempts to query foreign users. 404 if user with ID not found.
        """
        if not self.api_client.trusted and api_client_id is None:
            api_client_id = self.api_client.id

        if not self.api_client.trusted and api_client_id != self.api_client.id:
            # Unprivileged client requests foreign user
            raise OasstError("Forbidden", OasstErrorCode.API_CLIENT_NOT_AUTHORIZED, HTTP_403_FORBIDDEN)

        # Will always be unique
        user_query = self.db.query(User).filter(User.id == id)

        if api_client_id:
            user_query = user_query.filter(User.api_client_id == api_client_id)

        user: User = user_query.first()

        if user is None:
            raise OasstError("User not found", OasstErrorCode.USER_NOT_FOUND, HTTP_404_NOT_FOUND)

        return user

    def query_frontend_user(
        self, auth_method: str, username: str, api_client_id: Optional[UUID] = None
    ) -> Optional[User]:
        if not api_client_id:
            api_client_id = self.api_client.id

        if not self.api_client.trusted and api_client_id != self.api_client.id:
            # Unprivileged API client asks for foreign user
            raise OasstError("Forbidden", OasstErrorCode.API_CLIENT_NOT_AUTHORIZED, HTTP_403_FORBIDDEN)

        user: User = (
            self.db.query(User)
            .filter(User.auth_method == auth_method, User.username == username, User.api_client_id == api_client_id)
            .first()
        )

        if user is None:
            raise OasstError("User not found", OasstErrorCode.USER_NOT_FOUND, HTTP_404_NOT_FOUND)

        return user

    @managed_tx_method(CommitMode.COMMIT)
    def update_user(self, id: UUID, enabled: Optional[bool] = None, notes: Optional[str] = None) -> None:
        """
        Update a user by global user ID to disable or set admin notes. Only trusted clients may update users.

        Raises:
            OasstError: 403 if untrusted client attempts to update a user. 404 if user with ID not found.
        """
        if not self.api_client.trusted:
            raise OasstError("Forbidden", OasstErrorCode.API_CLIENT_NOT_AUTHORIZED, HTTP_403_FORBIDDEN)

        user: User = self.db.query(User).filter(User.id == id).first()

        if user is None:
            raise OasstError("User not found", OasstErrorCode.USER_NOT_FOUND, HTTP_404_NOT_FOUND)

        if enabled is not None:
            user.enabled = enabled
        if notes is not None:
            user.notes = notes

        self.db.add(user)

    @managed_tx_method(CommitMode.COMMIT)
    def mark_user_deleted(self, id: UUID) -> None:
        """
        Update a user by global user ID to set deleted flag. Only trusted clients may delete users.

        Raises:
            OasstError: 403 if untrusted client attempts to delete a user. 404 if user with ID not found.
        """
        if not self.api_client.trusted:
            raise OasstError("Forbidden", OasstErrorCode.API_CLIENT_NOT_AUTHORIZED, HTTP_403_FORBIDDEN)

        user: User = self.db.query(User).filter(User.id == id).first()

        if user is None:
            raise OasstError("User not found", OasstErrorCode.USER_NOT_FOUND, HTTP_404_NOT_FOUND)

        user.deleted = True

        self.db.add(user)

    @managed_tx_method(CommitMode.COMMIT)
    def lookup_client_user(self, client_user: protocol_schema.User, create_missing: bool = True) -> Optional[User]:
        if not client_user:
            return None
        user: User = (
            self.db.query(User)
            .filter(
                User.api_client_id == self.api_client.id,
                User.username == client_user.id,
                User.auth_method == client_user.auth_method,
            )
            .first()
        )
        if user is None:
            if create_missing:
                # user is unknown, create new record
                user = User(
                    username=client_user.id,
                    display_name=client_user.display_name,
                    api_client_id=self.api_client.id,
                    auth_method=client_user.auth_method,
                )
                self.db.add(user)
        elif client_user.display_name and client_user.display_name != user.display_name:
            # we found the user but the display name changed
            user.display_name = client_user.display_name
            self.db.add(user)
        return user

    def query_users(
        self,
        api_client_id: Optional[UUID] = None,
        limit: Optional[int] = 20,
        gte: Optional[str] = None,
        lt: Optional[str] = None,
        auth_method: Optional[str] = None,
    ) -> list[User]:
        if not self.api_client.trusted:
            if not api_client_id:
                api_client_id = self.api_client.id

            if api_client_id != self.api_client.id:
                raise OasstError("Forbidden", OasstErrorCode.API_CLIENT_NOT_AUTHORIZED, HTTP_403_FORBIDDEN)

        users = self.db.query(User)

        if api_client_id:
            users = users.filter(User.api_client_id == api_client_id)

        if auth_method:
            users = users.filter(User.auth_method == auth_method)

        users = users.order_by(User.display_name)

        if gte:
            users = users.filter(User.display_name >= gte)

        if lt:
            users = users.filter(User.display_name < lt)

        if limit is not None:
            users = users.limit(limit)

        return users.all()

    def query_users_by_display_name(
        self,
        search_text: str,
        exact: Optional[bool] = False,
        limit: Optional[int] = 20,
        api_client_id: Optional[UUID] = None,
        auth_method: Optional[str] = None,
    ) -> list[User]:
        if not self.api_client.trusted:
            if not api_client_id:
                api_client_id = self.api_client.id

            if api_client_id != self.api_client.id:
                raise OasstError("Forbidden", OasstErrorCode.API_CLIENT_NOT_AUTHORIZED, HTTP_403_FORBIDDEN)

        qry = self.db.query(User).order_by(User.display_name)

        if exact:
            qry = qry.filter(User.display_name == search_text)
        else:
            pattern = "%{}%".format(search_text.replace("\\", "\\\\").replace("_", "\\_").replace("%", "\\%"))
            qry = qry.filter(User.display_name.like(pattern))

        if auth_method:
            qry = qry.filter(User.auth_method == auth_method)

        if limit is not None:
            qry = qry.limit(limit)

        return qry.all()<|MERGE_RESOLUTION|>--- conflicted
+++ resolved
@@ -1,12 +1,9 @@
 from typing import Optional
 from uuid import UUID
 
-<<<<<<< HEAD
 from oasst_backend.models import ApiClient, Message, User
+from oasst_backend.models import ApiClient, User
 from oasst_backend.utils.database_utils import CommitMode, managed_tx_method
-=======
-from oasst_backend.models import ApiClient, User
->>>>>>> b5bb5bb7
 from oasst_shared.exceptions import OasstError, OasstErrorCode
 from oasst_shared.schemas import protocol as protocol_schema
 from sqlmodel import Session
