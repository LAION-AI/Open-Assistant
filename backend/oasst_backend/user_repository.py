from typing import Optional
from uuid import UUID

from oasst_backend.models import ApiClient, Message, User
from oasst_shared.exceptions import OasstError, OasstErrorCode
from oasst_shared.schemas import protocol as protocol_schema
from oasst_shared.schemas.protocol import LeaderboardStats
from sqlmodel import Session, func
from starlette.status import HTTP_403_FORBIDDEN, HTTP_404_NOT_FOUND


class UserRepository:
    def __init__(self, db: Session, api_client: ApiClient):
        self.db = db
        self.api_client = api_client

<<<<<<< HEAD
    def get_user(self, id: UUID, api_client_id: Optional[UUID] = None) -> User:
        """
        Get a user by global user ID. All clients may get users with the same API client ID as the querying client.
        Trusted clients can get any user.

        Raises:
            OasstError: 403 if untrusted client attempts to query foreign users. 404 if user with ID not found.
        """
        if not self.api_client.trusted and api_client_id is None:
            api_client_id = self.api_client.id

        if not self.api_client.trusted and api_client_id != self.api_client.id:
            # Unprivileged client requests foreign user
            raise OasstError("Forbidden", OasstErrorCode.API_CLIENT_NOT_AUTHORIZED, HTTP_403_FORBIDDEN)

        # Will always be unique
        user_query = self.db.query(User).filter(User.id == id)

        if api_client_id:
            user_query = user_query.filter(User.api_client_id == api_client_id)

        user: User = user_query.first()
=======
    def query_frontend_user(
        self, auth_method: str, username: str, api_client_id: Optional[UUID] = None
    ) -> Optional[User]:
        if not api_client_id:
            api_client_id = self.api_client.id

        if not self.api_client.trusted and api_client_id != self.api_client.id:
            # Unprivileged API client asks for foreign user
            raise OasstError("Forbidden", OasstErrorCode.API_CLIENT_NOT_AUTHORIZED, HTTP_403_FORBIDDEN)

        user: User = (
            self.db.query(User)
            .filter(User.auth_method == auth_method, User.username == username, User.api_client_id == api_client_id)
            .first()
        )
>>>>>>> e5abb2dc

        if user is None:
            raise OasstError("User not found", OasstErrorCode.USER_NOT_FOUND, HTTP_404_NOT_FOUND)

        return user

<<<<<<< HEAD
    def update_user(self, id: UUID, enabled: Optional[bool] = None, notes: Optional[str] = None) -> None:
        """
        Update a user by global user ID to disable or set admin notes. Only trusted clients may update users.

        Raises:
            OasstError: 403 if untrusted client attempts to update a user. 404 if user with ID not found.
        """
        if not self.api_client.trusted:
            raise OasstError("Forbidden", OasstErrorCode.API_CLIENT_NOT_AUTHORIZED, HTTP_403_FORBIDDEN)

        user: User = self.db.query(User).filter(User.id == id).first()

        if user is None:
            raise OasstError("User not found", OasstErrorCode.USER_NOT_FOUND, HTTP_404_NOT_FOUND)

        if enabled is not None:
            user.enabled = enabled
        if notes is not None:
            user.notes = notes

        self.db.add(user)
        self.db.commit()

    def mark_user_deleted(self, id: UUID) -> None:
        """
        Update a user by global user ID to set deleted flag. Only trusted clients may delete users.

        Raises:
            OasstError: 403 if untrusted client attempts to delete a user. 404 if user with ID not found.
        """
        if not self.api_client.trusted:
            raise OasstError("Forbidden", OasstErrorCode.API_CLIENT_NOT_AUTHORIZED, HTTP_403_FORBIDDEN)

        user: User = self.db.query(User).filter(User.id == id).first()

        if user is None:
            raise OasstError("User not found", OasstErrorCode.USER_NOT_FOUND, HTTP_404_NOT_FOUND)

        user.deleted = True

        self.db.add(user)
        self.db.commit()

=======
>>>>>>> e5abb2dc
    def lookup_client_user(self, client_user: protocol_schema.User, create_missing: bool = True) -> Optional[User]:
        if not client_user:
            return None
        user: User = (
            self.db.query(User)
            .filter(
                User.api_client_id == self.api_client.id,
                User.username == client_user.id,
                User.auth_method == client_user.auth_method,
            )
            .first()
        )
        if user is None:
            if create_missing:
                # user is unknown, create new record
                user = User(
                    username=client_user.id,
                    display_name=client_user.display_name,
                    api_client_id=self.api_client.id,
                    auth_method=client_user.auth_method,
                )
                self.db.add(user)
                self.db.commit()
                self.db.refresh(user)
        elif client_user.display_name and client_user.display_name != user.display_name:
            # we found the user but the display name changed
            user.display_name = client_user.display_name
            self.db.add(user)
            self.db.commit()
        return user

    def get_user_leaderboard(self, role: str) -> LeaderboardStats:
        """
        Get leaderboard stats for Messages created,
        separate leaderboard for prompts & assistants

        """
        query = (
            self.db.query(Message.user_id, User.username, User.display_name, func.count(Message.user_id))
            .join(User, User.id == Message.user_id, isouter=True)
            .filter(Message.deleted is not True, Message.role == role)
            .group_by(Message.user_id, User.username, User.display_name)
            .order_by(func.count(Message.user_id).desc())
        )

        result = [
            {"ranking": i, "user_id": j[0], "username": j[1], "display_name": j[2], "score": j[3]}
            for i, j in enumerate(query.all(), start=1)
        ]

        return LeaderboardStats(leaderboard=result)<|MERGE_RESOLUTION|>--- conflicted
+++ resolved
@@ -14,7 +14,6 @@
         self.db = db
         self.api_client = api_client
 
-<<<<<<< HEAD
     def get_user(self, id: UUID, api_client_id: Optional[UUID] = None) -> User:
         """
         Get a user by global user ID. All clients may get users with the same API client ID as the querying client.
@@ -37,7 +36,12 @@
             user_query = user_query.filter(User.api_client_id == api_client_id)
 
         user: User = user_query.first()
-=======
+
+        if user is None:
+            raise OasstError("User not found", OasstErrorCode.USER_NOT_FOUND, HTTP_404_NOT_FOUND)
+
+        return user
+
     def query_frontend_user(
         self, auth_method: str, username: str, api_client_id: Optional[UUID] = None
     ) -> Optional[User]:
@@ -53,14 +57,12 @@
             .filter(User.auth_method == auth_method, User.username == username, User.api_client_id == api_client_id)
             .first()
         )
->>>>>>> e5abb2dc
 
         if user is None:
             raise OasstError("User not found", OasstErrorCode.USER_NOT_FOUND, HTTP_404_NOT_FOUND)
 
         return user
 
-<<<<<<< HEAD
     def update_user(self, id: UUID, enabled: Optional[bool] = None, notes: Optional[str] = None) -> None:
         """
         Update a user by global user ID to disable or set admin notes. Only trusted clients may update users.
@@ -104,8 +106,6 @@
         self.db.add(user)
         self.db.commit()
 
-=======
->>>>>>> e5abb2dc
     def lookup_client_user(self, client_user: protocol_schema.User, create_missing: bool = True) -> Optional[User]:
         if not client_user:
             return None
