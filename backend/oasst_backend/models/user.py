from datetime import datetime
from typing import Optional
from uuid import UUID, uuid4

import sqlalchemy as sa
import sqlalchemy.dialects.postgresql as pg
from oasst_shared.schemas import protocol
from sqlmodel import AutoString, Field, Index, SQLModel


class User(SQLModel, table=True):
    __tablename__ = "user"
    __table_args__ = (
        Index("ix_user_username", "api_client_id", "username", "auth_method", unique=True),
        Index("ix_user_display_name_id", "display_name", "id", unique=True),
    )

    id: Optional[UUID] = Field(
        sa_column=sa.Column(
            pg.UUID(as_uuid=True), primary_key=True, default=uuid4, server_default=sa.text("gen_random_uuid()")
        ),
    )
    username: str = Field(nullable=False, max_length=128)
    auth_method: str = Field(nullable=False, max_length=128, default="local")
    display_name: str = Field(nullable=False, max_length=256)
    created_date: Optional[datetime] = Field(
        sa_column=sa.Column(sa.DateTime(timezone=True), nullable=False, server_default=sa.func.current_timestamp())
    )
    api_client_id: UUID = Field(foreign_key="api_client.id")
    enabled: bool = Field(sa_column=sa.Column(sa.Boolean, nullable=False, server_default=sa.true()))
    notes: str = Field(sa_column=sa.Column(AutoString(length=1024), nullable=False, server_default=""))
    deleted: bool = Field(sa_column=sa.Column(sa.Boolean, nullable=False, server_default=sa.false()))
    show_on_leaderboard: bool = Field(sa_column=sa.Column(sa.Boolean, nullable=False, server_default=sa.true()))

    # only used for time span "total"
    streak_last_day_date: Optional[datetime] = Field(
        sa_column=sa.Column(sa.DateTime(timezone=True), nullable=True, server_default=sa.func.current_timestamp())
    )
    streak_days: Optional[int] = Field(nullable=True)
    last_activity_date: Optional[datetime] = Field(
        sa_column=sa.Column(sa.DateTime(timezone=True), nullable=True, server_default=sa.func.current_timestamp())
    )

    # terms of service acceptance date
    tos_acceptance_date: Optional[datetime] = Field(sa_column=sa.Column(sa.DateTime(timezone=True), nullable=True))

    def to_protocol_frontend_user(self):
        return protocol.FrontEndUser(
            user_id=self.id,
            id=self.username,
            display_name=self.display_name,
            auth_method=self.auth_method,
            enabled=self.enabled,
            deleted=self.deleted,
            notes=self.notes,
            created_date=self.created_date,
            show_on_leaderboard=self.show_on_leaderboard,
            streak_days=self.streak_days,
            streak_last_day_date=self.streak_last_day_date,
            last_activity_date=self.last_activity_date,
<<<<<<< HEAD
        )


class Account(SQLModel, table=True):
    __tablename__ = "account"
    __table_args__ = (
        Index("id", unique=True),
        Index("provider", "provider_account_id", unique=True),
    )

    id: Optional[UUID] = Field(
        sa_column=sa.Column(
            pg.UUID(as_uuid=True), primary_key=True, default=uuid4, server_default=sa.text("gen_random_uuid()")
        ),
    )
    user_id: UUID = Field(foreign_key="user.id")
    provider: str = Field(nullable=False, max_length=128, default="email")  # discord or email
    provider_account_id: str = Field(nullable=False, max_length=128)
=======
            tos_acceptance_date=self.tos_acceptance_date,
        )
>>>>>>> dfd2c352
<|MERGE_RESOLUTION|>--- conflicted
+++ resolved
@@ -58,7 +58,7 @@
             streak_days=self.streak_days,
             streak_last_day_date=self.streak_last_day_date,
             last_activity_date=self.last_activity_date,
-<<<<<<< HEAD
+            tos_acceptance_date=self.tos_acceptance_date,
         )
 
 
@@ -76,8 +76,4 @@
     )
     user_id: UUID = Field(foreign_key="user.id")
     provider: str = Field(nullable=False, max_length=128, default="email")  # discord or email
-    provider_account_id: str = Field(nullable=False, max_length=128)
-=======
-            tos_acceptance_date=self.tos_acceptance_date,
-        )
->>>>>>> dfd2c352
+    provider_account_id: str = Field(nullable=False, max_length=128)