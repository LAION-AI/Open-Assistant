--- conflicted
+++ resolved
@@ -51,7 +51,10 @@
             deleted=self.deleted,
             notes=self.notes,
             created_date=self.created_date,
-<<<<<<< HEAD
+            show_on_leaderboard=self.show_on_leaderboard,
+            streak_days=self.streak_days,
+            streak_last_day_date=self.streak_last_day_date,
+            last_activity_date=self.last_activity_date,
         )
 
 
@@ -69,11 +72,4 @@
     )
     user_id: UUID = Field(foreign_key="user.id")
     provider: str = Field(nullable=False, max_length=128, default="email")  # discord or email
-    provider_account_id: str = Field(nullable=False, max_length=128)
-=======
-            show_on_leaderboard=self.show_on_leaderboard,
-            streak_days=self.streak_days,
-            streak_last_day_date=self.streak_last_day_date,
-            last_activity_date=self.last_activity_date,
-        )
->>>>>>> bc8d352b
+    provider_account_id: str = Field(nullable=False, max_length=128)