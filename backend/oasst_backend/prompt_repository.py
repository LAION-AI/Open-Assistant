import random
import re
from collections import defaultdict
from datetime import datetime, timedelta
from http import HTTPStatus
from typing import Optional
from uuid import UUID, uuid4

import oasst_backend.models.db_payload as db_payload
import sqlalchemy as sa
from loguru import logger
from oasst_backend.config import settings
from oasst_backend.journal_writer import JournalWriter
from oasst_backend.models import (
    ApiClient,
    Message,
    MessageEmbedding,
    MessageEmoji,
    MessageReaction,
    MessageToxicity,
    MessageTreeState,
    Task,
    TextLabels,
    User,
    message_tree_state,
)
from oasst_backend.models.payload_column_type import PayloadContainer
from oasst_backend.task_repository import TaskRepository, validate_frontend_message_id
from oasst_backend.user_repository import UserRepository
from oasst_backend.utils.database_utils import CommitMode, managed_tx_method
from oasst_shared.exceptions import OasstError, OasstErrorCode
from oasst_shared.schemas import protocol as protocol_schema
from oasst_shared.schemas.protocol import SystemStats
from oasst_shared.utils import unaware_to_utc, utcnow
from sqlalchemy.orm import Query
from sqlalchemy.orm.attributes import flag_modified
from sqlmodel import JSON, Session, and_, func, literal_column, not_, or_, text, update
from starlette.status import HTTP_403_FORBIDDEN, HTTP_404_NOT_FOUND


class PromptRepository:
    def __init__(
        self,
        db: Session,
        api_client: ApiClient,
        client_user: Optional[protocol_schema.User] = None,
        *,
        user_repository: Optional[UserRepository] = None,
        task_repository: Optional[TaskRepository] = None,
        user_id: Optional[UUID] = None,
        auth_method: Optional[str] = None,
        username: Optional[str] = None,
    ):
        self.db = db
        self.api_client = api_client
        self.user_repository = user_repository or UserRepository(db, api_client)
        if user_id:
            self.user = self.user_repository.get_user(id=user_id)
            self.user_id = self.user.id
        elif auth_method and username:
            self.user = self.user_repository.query_frontend_user(auth_method=auth_method, username=username)
            self.user_id = self.user.id
        else:
            self.user = self.user_repository.lookup_client_user(client_user, create_missing=True)
            self.user_id = self.user.id if self.user else None
        logger.debug(f"PromptRepository(api_client_id={self.api_client.id}, {self.user_id=})")
        self.task_repository = task_repository or TaskRepository(
            db, api_client, client_user, user_repository=self.user_repository
        )
        self.journal = JournalWriter(db, api_client, self.user)

    def ensure_user_is_enabled(self):
        if self.user is None or self.user_id is None:
            raise OasstError("User required", OasstErrorCode.USER_NOT_SPECIFIED)

        if self.user.deleted or not self.user.enabled:
            raise OasstError("User account disabled", OasstErrorCode.USER_DISABLED)

    def fetch_message_by_frontend_message_id(self, frontend_message_id: str, fail_if_missing: bool = True) -> Message:
        validate_frontend_message_id(frontend_message_id)
        message: Message = (
            self.db.query(Message)
            .filter(Message.api_client_id == self.api_client.id, Message.frontend_message_id == frontend_message_id)
            .one_or_none()
        )
        if fail_if_missing and message is None:
            raise OasstError(
                f"Message with frontend_message_id {frontend_message_id} not found.",
                OasstErrorCode.MESSAGE_NOT_FOUND,
                HTTP_404_NOT_FOUND,
            )
        return message

    @managed_tx_method(CommitMode.FLUSH)
    def insert_message(
        self,
        *,
        message_id: UUID,
        frontend_message_id: str,
        parent_id: UUID,
        message_tree_id: UUID,
        task_id: UUID,
        role: str,
        payload: db_payload.MessagePayload,
        lang: str,
        payload_type: str = None,
        depth: int = 0,
        review_count: int = 0,
        review_result: bool = False,
    ) -> Message:
        if payload_type is None:
            if payload is None:
                payload_type = "null"
            else:
                payload_type = type(payload).__name__

        message = Message(
            id=message_id,
            parent_id=parent_id,
            message_tree_id=message_tree_id,
            task_id=task_id,
            user_id=self.user_id,
            role=role,
            frontend_message_id=frontend_message_id,
            api_client_id=self.api_client.id,
            payload_type=payload_type,
            payload=PayloadContainer(payload=payload),
            lang=lang,
            depth=depth,
            review_count=review_count,
            review_result=review_result,
        )
        self.db.add(message)

        # self.db.refresh(message)
        return message

    def _validate_task(
        self, task: Task, *, task_id: Optional[UUID] = None, frontend_message_id: Optional[str] = None
    ) -> Task:
        if task is None:
            if task_id:
                raise OasstError(f"Task for {task_id=} not found", OasstErrorCode.TASK_NOT_FOUND)
            if frontend_message_id:
                raise OasstError(f"Task for {frontend_message_id=} not found", OasstErrorCode.TASK_NOT_FOUND)
            raise OasstError("Task not found", OasstErrorCode.TASK_NOT_FOUND)

        if task.expired:
            raise OasstError("Task already expired.", OasstErrorCode.TASK_EXPIRED)
        if not task.ack:
            raise OasstError("Task is not acknowledged.", OasstErrorCode.TASK_NOT_ACK)
        if task.done:
            raise OasstError("Task already done.", OasstErrorCode.TASK_ALREADY_DONE)

        if (not task.collective or task.user_id is None) and task.user_id != self.user_id:
            logger.warning(f"Task was assigned to a different user (expected: {task.user_id}; actual: {self.user_id}).")
            raise OasstError("Task was assigned to a different user.", OasstErrorCode.TASK_NOT_ASSIGNED_TO_USER)

        return task

    def fetch_tree_state(self, message_tree_id: UUID) -> MessageTreeState:
        return self.db.query(MessageTreeState).filter(MessageTreeState.message_tree_id == message_tree_id).one()

    @managed_tx_method(CommitMode.FLUSH)
    def store_text_reply(
        self,
        text: str,
        lang: str,
        frontend_message_id: str,
        user_frontend_message_id: str,
        review_count: int = 0,
        review_result: bool = False,
        check_tree_state: bool = True,
    ) -> Message:
        self.ensure_user_is_enabled()

        validate_frontend_message_id(frontend_message_id)
        validate_frontend_message_id(user_frontend_message_id)

        task = self.task_repository.fetch_task_by_frontend_message_id(frontend_message_id)
        self._validate_task(task)

        # If there's no parent message assume user started new conversation
        role = None
        depth = 0

        # reject whitespaces match with ^\s+$
        if re.match(r"^\s+$", text):
            raise OasstError("Message text is empty", OasstErrorCode.TASK_MESSAGE_TEXT_EMPTY)

<<<<<<< HEAD
        # ensure message size is below the predefined limit
        if len(text) > settings.MESSAGE_SIZE_LIMIT:
            logger.error(f"Message size {len(text)=} exceeds size limit of {settings.MESSAGE_SIZE_LIMIT=}.")
            raise OasstError("Message size too long.", OasstErrorCode.TASK_MESSAGE_TOO_LONG)

        if self.check_users_recent_replies_for_duplicates(text):
            raise OasstError("User recent messages have duplicates", OasstErrorCode.TASK_MESSAGE_DUPLICATED)

=======
>>>>>>> fd5cd2ff
        if task.parent_message_id:
            parent_message = self.fetch_message(task.parent_message_id)

            # check tree state
            if check_tree_state:
                ts = self.fetch_tree_state(parent_message.message_tree_id)
                if not ts.active or ts.state != message_tree_state.State.GROWING:
                    raise OasstError(
                        "Message insertion failed. Message tree is no longer in 'growing' state.",
                        OasstErrorCode.TREE_NOT_IN_GROWING_STATE,
                    )

            parent_message.message_tree_id
            parent_message.children_count += 1
            self.db.add(parent_message)

            depth = parent_message.depth + 1

        task_payload: db_payload.TaskPayload = task.payload.payload
        if isinstance(task_payload, db_payload.InitialPromptPayload):
            role = "prompter"
        elif isinstance(task_payload, db_payload.PrompterReplyPayload):
            role = "prompter"
        elif isinstance(task_payload, db_payload.AssistantReplyPayload):
            role = "assistant"
        elif isinstance(task_payload, db_payload.SummarizationStoryPayload):
            raise NotImplementedError("SummarizationStory task not implemented.")
        else:
            raise OasstError(
                f"Unexpected task payload type: {type(task_payload).__name__}",
                OasstErrorCode.TASK_UNEXPECTED_PAYLOAD_TYPE_,
            )

        assert role in ("assistant", "prompter")

        # create reply message
        new_message_id = uuid4()
        user_message = self.insert_message(
            message_id=new_message_id,
            frontend_message_id=user_frontend_message_id,
            parent_id=task.parent_message_id,
            message_tree_id=task.message_tree_id or new_message_id,
            task_id=task.id,
            role=role,
            payload=db_payload.MessagePayload(text=text),
            lang=lang or "en",
            depth=depth,
            review_count=review_count,
            review_result=review_result,
        )
        if not task.collective:
            task.done = True
            self.db.add(task)
        self.journal.log_text_reply(task=task, message_id=new_message_id, role=role, length=len(text))
        return user_message

    @managed_tx_method(CommitMode.FLUSH)
    def store_rating(self, rating: protocol_schema.MessageRating) -> MessageReaction:
        message = self.fetch_message_by_frontend_message_id(rating.message_id, fail_if_missing=True)

        task = self.task_repository.fetch_task_by_frontend_message_id(rating.message_id)
        self._validate_task(task)
        task_payload: db_payload.RateSummaryPayload = task.payload.payload
        if type(task_payload) != db_payload.RateSummaryPayload:
            raise OasstError(
                f"Task payload type mismatch: {type(task_payload)=} != {db_payload.RateSummaryPayload}",
                OasstErrorCode.TASK_PAYLOAD_TYPE_MISMATCH,
            )

        if rating.rating < task_payload.scale.min or rating.rating > task_payload.scale.max:
            raise OasstError(
                f"Invalid rating value: {rating.rating=} not in {task_payload.scale=}",
                OasstErrorCode.RATING_OUT_OF_RANGE,
            )

        # store reaction to message
        reaction_payload = db_payload.RatingReactionPayload(rating=rating.rating)
        reaction = self.insert_reaction(task_id=task.id, payload=reaction_payload, message_id=message.id)
        if not task.collective:
            task.done = True
            self.db.add(task)

        self.journal.log_rating(task, message_id=message.id, rating=rating.rating)
        logger.info(f"Ranking {rating.rating} stored for task {task.id}.")
        return reaction

    @managed_tx_method(CommitMode.COMMIT)
    def store_ranking(self, ranking: protocol_schema.MessageRanking) -> tuple[MessageReaction, Task]:
        # fetch task
        task = self.task_repository.fetch_task_by_frontend_message_id(ranking.message_id)
        self._validate_task(task, frontend_message_id=ranking.message_id)
        if not task.collective:
            task.done = True
            self.db.add(task)

        task_payload: db_payload.RankConversationRepliesPayload | db_payload.RankInitialPromptsPayload = (
            task.payload.payload
        )

        match type(task_payload):

            case db_payload.RankPrompterRepliesPayload | db_payload.RankAssistantRepliesPayload:
                # validate ranking
                if sorted(ranking.ranking) != list(range(num_replies := len(task_payload.reply_messages))):
                    raise OasstError(
                        f"Invalid ranking submitted. Each reply index must appear exactly once ({num_replies=}).",
                        OasstErrorCode.INVALID_RANKING_VALUE,
                    )

                last_conv_message = task_payload.conversation.messages[-1]
                parent_msg = self.fetch_message(last_conv_message.id)

                # store reaction to message
                ranked_message_ids = [task_payload.reply_messages[i].id for i in ranking.ranking]
                for mid in ranked_message_ids:
                    message = self.fetch_message(mid)
                    if message.parent_id != parent_msg.id:
                        raise OasstError("Corrupt reply ranking result", OasstErrorCode.CORRUPT_RANKING_RESULT)
                    message.ranking_count += 1
                    self.db.add(message)

                reaction_payload = db_payload.RankingReactionPayload(
                    ranking=ranking.ranking,
                    ranked_message_ids=ranked_message_ids,
                    ranking_parent_id=task_payload.ranking_parent_id,
                    message_tree_id=task_payload.message_tree_id,
                )
                reaction = self.insert_reaction(task_id=task.id, payload=reaction_payload, message_id=parent_msg.id)
                self.journal.log_ranking(task, message_id=parent_msg.id, ranking=ranking.ranking)

                logger.info(f"Ranking {ranking.ranking} stored for task {task.id}.")

            case db_payload.RankInitialPromptsPayload:
                # validate ranking
                if sorted(ranking.ranking) != list(range(num_prompts := len(task_payload.prompt_messages))):
                    raise OasstError(
                        f"Invalid ranking submitted. Each reply index must appear exactly once ({num_prompts=}).",
                        OasstErrorCode.INVALID_RANKING_VALUE,
                    )

                # store reaction to message
                ranked_message_ids = [task_payload.prompt_messages[i].id for i in ranking.ranking]
                reaction_payload = db_payload.RankingReactionPayload(
                    ranking=ranking.ranking, ranked_message_ids=ranked_message_ids
                )
                reaction = self.insert_reaction(task_id=task.id, payload=reaction_payload, message_id=None)
                # self.journal.log_ranking(task, message_id=None, ranking=ranking.ranking)

                logger.info(f"Ranking {ranking.ranking} stored for task {task.id}.")

            case _:
                raise OasstError(
                    f"task payload type mismatch: {type(task_payload)=} != {db_payload.RankConversationRepliesPayload}",
                    OasstErrorCode.TASK_PAYLOAD_TYPE_MISMATCH,
                )

        return reaction, task

    @managed_tx_method(CommitMode.FLUSH)
    def insert_toxicity(self, message_id: UUID, model: str, score: float, label: str) -> MessageToxicity:
        """Save the toxicity score of a new message in the database.
        Args:
            message_id (UUID): the identifier of the message we want to save its toxicity score
            model (str): the model used for creating the toxicity score
            score (float): the toxicity score that we obtained from the model
            label (str): the final classification in toxicity of the model
        Raises:
            OasstError: if misses some of the before params
        Returns:
            MessageToxicity: the instance in the database of the score saved for that message
        """

        message_toxicity = MessageToxicity(message_id=message_id, model=model, score=score, label=label)
        self.db.add(message_toxicity)
        return message_toxicity

    @managed_tx_method(CommitMode.FLUSH)
    def insert_message_embedding(self, message_id: UUID, model: str, embedding: list[float]) -> MessageEmbedding:
        """Insert the embedding of a new message in the database.

        Args:
            message_id (UUID): the identifier of the message we want to save its embedding
            model (str): the model used for creating the embedding
            embedding (list[float]): the values obtained from the message & model

        Raises:
            OasstError: if misses some of the before params

        Returns:
            MessageEmbedding: the instance in the database of the embedding saved for that message
        """

        message_embedding = MessageEmbedding(message_id=message_id, model=model, embedding=embedding)
        self.db.add(message_embedding)
        return message_embedding

    @managed_tx_method(CommitMode.FLUSH)
    def insert_reaction(
        self, task_id: UUID, payload: db_payload.ReactionPayload, message_id: Optional[UUID]
    ) -> MessageReaction:
        self.ensure_user_is_enabled()

        container = PayloadContainer(payload=payload)
        reaction = MessageReaction(
            task_id=task_id,
            user_id=self.user_id,
            payload=container,
            api_client_id=self.api_client.id,
            payload_type=type(payload).__name__,
            message_id=message_id,
        )
        self.db.add(reaction)
        return reaction

    @managed_tx_method(CommitMode.FLUSH)
    def store_text_labels(self, text_labels: protocol_schema.TextLabels) -> tuple[TextLabels, Task, Message]:

        valid_labels: Optional[list[str]] = None
        mandatory_labels: Optional[list[str]] = None
        text_labels_id: Optional[UUID] = None
        message_id: Optional[UUID] = text_labels.message_id

        task: Task = None
        if text_labels.task_id:
            logger.debug(f"text_labels reply has task_id {text_labels.task_id}")
            task = self.task_repository.fetch_task_by_id(text_labels.task_id)
            self._validate_task(task, task_id=text_labels.task_id)

            task_payload: db_payload.TaskPayload = task.payload.payload
            if isinstance(task_payload, db_payload.LabelInitialPromptPayload):
                if message_id and task_payload.message_id != message_id:
                    raise OasstError("Task message id mismatch", OasstErrorCode.TEXT_LABELS_WRONG_MESSAGE_ID)
                message_id = task_payload.message_id
                valid_labels = task_payload.valid_labels
                mandatory_labels = task_payload.mandatory_labels
            elif isinstance(task_payload, db_payload.LabelConversationReplyPayload):
                if message_id and message_id != message_id:
                    raise OasstError("Task message id mismatch", OasstErrorCode.TEXT_LABELS_WRONG_MESSAGE_ID)
                message_id = task_payload.message_id
                valid_labels = task_payload.valid_labels
                mandatory_labels = task_payload.mandatory_labels
            else:
                raise OasstError(
                    "Unexpected text_labels task payload",
                    OasstErrorCode.TASK_PAYLOAD_TYPE_MISMATCH,
                )

            logger.debug(f"text_labels relpy: {valid_labels=}, {mandatory_labels=}")

            if valid_labels:
                if not all([label in valid_labels for label in text_labels.labels.keys()]):
                    raise OasstError("Invalid text label specified", OasstErrorCode.TEXT_LABELS_INVALID_LABEL)

            if isinstance(mandatory_labels, list):
                mandatory_set = set(mandatory_labels)
                if not mandatory_set.issubset(text_labels.labels.keys()):
                    missing = ", ".join(mandatory_set - text_labels.labels.keys())
                    raise OasstError(
                        f"Mandatory text labels missing: {missing}", OasstErrorCode.TEXT_LABELS_MANDATORY_LABEL_MISSING
                    )

            text_labels_id = task.id  # associate with task by sharing the id

            if not task.collective:
                task.done = True
                self.db.add(task)

        logger.debug(f"inserting TextLabels for {message_id=}, {text_labels_id=}")
        model = TextLabels(
            id=text_labels_id,
            api_client_id=self.api_client.id,
            message_id=message_id,
            user_id=self.user_id,
            text=text_labels.text,
            labels=text_labels.labels,
            task_id=task.id if task else None,
        )

        if message_id:
            if not task:
                if text_labels.is_report is True:
                    message = self.handle_message_emoji(
                        message_id, protocol_schema.EmojiOp.add, protocol_schema.EmojiCode.red_flag
                    )

                # update existing record for repeated updates (same user no task associated)
                existing_text_label = self.fetch_non_task_text_labels(message_id, self.user_id)
                if existing_text_label is not None:
                    existing_text_label.labels = text_labels.labels
                    model = existing_text_label

            else:
                message = self.fetch_message(message_id)
                message.review_count += 1
                self.db.add(message)

        self.db.add(model)
        return model, task, message

    def fetch_random_message_tree(self, require_role: str = None, reviewed: bool = True) -> list[Message]:
        """
        Loads all messages of a random message_tree.

        :param require_role: If set loads only message_tree which has
            at least one message with given role.
        """
        distinct_message_trees = self.db.query(Message.message_tree_id).distinct(Message.message_tree_id)
        if require_role:
            distinct_message_trees = distinct_message_trees.filter(Message.role == require_role)
        if reviewed:
            distinct_message_trees = distinct_message_trees.filter(Message.review_result)
        distinct_message_trees = distinct_message_trees.subquery()

        random_message_tree_id = self.db.query(distinct_message_trees).order_by(func.random()).limit(1).scalar()
        if random_message_tree_id:
            return self.fetch_message_tree(random_message_tree_id, reviewed)
        return None

    def fetch_random_conversation(
        self, last_message_role: str = None, message_tree_id: Optional[UUID] = None, reviewed: bool = True
    ) -> list[Message]:
        """
        Picks a random linear conversation starting from any root message
        and ending somewhere in the message_tree, possibly at the root itself.

        :param last_message_role: If set will form a conversation ending with a message
            created by this role. Necessary for the tasks like "user_reply" where
            the user should reply as a human and hence the last message of the conversation
            needs to have "assistant" role.
        """
        if message_tree_id:
            messages_tree = self.fetch_message_tree(message_tree_id, reviewed)
        else:
            messages_tree = self.fetch_random_message_tree(last_message_role)
        if not messages_tree:
            raise OasstError("No message tree found", OasstErrorCode.NO_MESSAGE_TREE_FOUND)

        if last_message_role:
            conv_messages = [m for m in messages_tree if m.role == last_message_role]
            conv_messages = [random.choice(conv_messages)]
        else:
            conv_messages = [random.choice(messages_tree)]
        messages_tree = {m.id: m for m in messages_tree}

        while True:
            if not conv_messages[-1].parent_id:
                # reached the start of the conversation
                break

            parent_message = messages_tree[conv_messages[-1].parent_id]
            conv_messages.append(parent_message)

        return list(reversed(conv_messages))

    def fetch_random_initial_prompts(self, size: int = 5):
        messages = self.db.query(Message).filter(Message.parent_id.is_(None)).order_by(func.random()).limit(size).all()
        return messages

    def fetch_message_tree(
        self, message_tree_id: UUID, reviewed: bool = True, include_deleted: bool = False
    ) -> list[Message]:
        qry = self.db.query(Message).filter(Message.message_tree_id == message_tree_id)
        if reviewed:
            qry = qry.filter(Message.review_result)
        if not include_deleted:
            qry = qry.filter(not_(Message.deleted))
        return self._add_user_emojis_all(qry)

<<<<<<< HEAD
    def check_users_recent_replies_for_duplicates(self, text: str) -> bool:
        """
        Checks if the user has recently replied with the same text within a given time period.
        """

        user_id = self.user_id
=======
    def check_users_recent_replies_for_duplicates(self, task_interaction: protocol_schema.AnyInteraction) -> bool:
        """
        Checks if the user has recently replied with the same text within a given time period.
        """
        user = self.user_repository.lookup_client_user(task_interaction.user)
        user_id = user.id
>>>>>>> fd5cd2ff
        logger.debug(f"Checking for duplicate tasks for user {user_id}")
        # messages in the past 24 hours
        messages = (
            self.db.query(Message)
<<<<<<< HEAD
            .filter(Message.user_id == user_id)
=======
            .filter(Message.user_id == user.id)
>>>>>>> fd5cd2ff
            .order_by(Message.created_date.desc())
            .filter(
                Message.created_date > utcnow() - timedelta(minutes=settings.DUPLICATE_MESSAGE_FILTER_WINDOW_MINUTES)
            )
            .all()
        )
        if not messages:
            return False
        for msg in messages:
<<<<<<< HEAD
            if msg.text == text:
=======
            if msg.text == task_interaction.text:
>>>>>>> fd5cd2ff
                return True
        return False

    def fetch_user_message_trees(
        self, user_id: Message.user_id, reviewed: bool = True, include_deleted: bool = False
    ) -> list[Message]:
        qry = self.db.query(Message).filter(Message.user_id == user_id)
        if reviewed:
            qry = qry.filter(Message.review_result)
        if not include_deleted:
            qry = qry.filter(not_(Message.deleted))
        return self._add_user_emojis_all(qry)

    def fetch_message_trees_ready_for_export(self) -> list[MessageTreeState]:
        qry = self.db.query(MessageTreeState).filter(
            MessageTreeState.state == message_tree_state.State.READY_FOR_EXPORT
        )
        return qry.all()

    def fetch_multiple_random_replies(self, max_size: int = 5, message_role: str = None):
        """
        Fetch a conversation with multiple possible replies to it.

        This function finds a random message with >1 replies,
        forms a conversation from the corresponding message tree root up to this message
        and fetches up to max_size possible replies in continuation to this conversation.
        """
        parent = self.db.query(Message.id).filter(Message.children_count > 1)
        if message_role:
            parent = parent.filter(Message.role == message_role)

        parent = parent.order_by(func.random()).limit(1)
        replies = (
            self.db.query(Message).filter(Message.parent_id.in_(parent)).order_by(func.random()).limit(max_size).all()
        )
        if not replies:
            raise OasstError("No replies found", OasstErrorCode.NO_REPLIES_FOUND)

        message_tree = self.fetch_message_tree(replies[0].message_tree_id)
        message_tree = {p.id: p for p in message_tree}
        conversation = [message_tree[replies[0].parent_id]]
        while True:
            if not conversation[-1].parent_id:
                # reached start of the conversation
                break

            parent_message = message_tree[conversation[-1].parent_id]
            conversation.append(parent_message)

        conversation = reversed(conversation)

        return conversation, replies

    def fetch_message(self, message_id: UUID, fail_if_missing: bool = True) -> Optional[Message]:
        qry = self.db.query(Message).filter(Message.id == message_id)
        messages = self._add_user_emojis_all(qry)
        message = messages[0] if messages else None

        message = self.db.query(Message).filter(Message.id == message_id).one_or_none()
        if fail_if_missing and not message:
            raise OasstError("Message not found", OasstErrorCode.MESSAGE_NOT_FOUND, HTTP_404_NOT_FOUND)
        return message

    def fetch_non_task_text_labels(self, message_id: UUID, user_id: UUID) -> Optional[TextLabels]:

        query = (
            self.db.query(TextLabels)
            .outerjoin(Task, Task.id == TextLabels.id)
            .filter(Task.id.is_(None), TextLabels.message_id == message_id, TextLabels.user_id == user_id)
        )
        text_label = query.one_or_none()
        return text_label

    @staticmethod
    def trace_conversation(messages: list[Message] | dict[UUID, Message], last_message: Message) -> list[Message]:
        """
        Pick messages from a collection so that the result makes a linear conversation
        starting from a message tree root and up to the given message.
        Returns an ordered list of messages starting from the message tree root.
        """
        if isinstance(messages, list):
            messages = {m.id: m for m in messages}
        if not isinstance(messages, dict):
            # This should not normally happen
            raise OasstError("Server error", OasstErrorCode.SERVER_ERROR0, HTTPStatus.INTERNAL_SERVER_ERROR)

        conv = [last_message]
        while conv[-1].parent_id:
            if conv[-1].parent_id not in messages:
                # Can't form a continuous conversation
                raise OasstError(
                    "Broken conversation", OasstErrorCode.BROKEN_CONVERSATION, HTTPStatus.INTERNAL_SERVER_ERROR
                )

            parent_message = messages[conv[-1].parent_id]
            conv.append(parent_message)

        return list(reversed(conv))

    def fetch_message_conversation(self, message: Message | UUID) -> list[Message]:
        """
        Fetch a conversation from the tree root and up to this message.
        """
        if isinstance(message, UUID):
            message = self.fetch_message(message)

        tree_messages = self.fetch_message_tree(message.message_tree_id)
        return self.trace_conversation(tree_messages, message)

    def fetch_tree_from_message(self, message: Message | UUID) -> list[Message]:
        """
        Fetch message tree this message belongs to.
        """
        if isinstance(message, UUID):
            message = self.fetch_message(message)
        logger.debug(f"fetch_message_tree({message.message_tree_id=})")
        return self.fetch_message_tree(message.message_tree_id)

    def fetch_message_children(
        self, message: Message | UUID, reviewed: bool = True, exclude_deleted: bool = True
    ) -> list[Message]:
        """
        Get all direct children of this message
        """
        if isinstance(message, Message):
            message = message.id

        qry = self.db.query(Message).filter(Message.parent_id == message)
        if reviewed:
            qry = qry.filter(Message.review_result)
        if exclude_deleted:
            qry = qry.filter(Message.deleted == sa.false())
        children = self._add_user_emojis_all(qry)
        return children

    def fetch_message_siblings(
        self, message: Message | UUID, reviewed: Optional[bool] = True, deleted: Optional[bool] = False
    ) -> list[Message]:
        """
        Get siblings of a message (other messages with the same parent_id)
        """
        if isinstance(message, Message):
            message = message.id

        parent_qry = self.db.query(Message.parent_id).filter(Message.id == message).subquery()
        qry = self.db.query(Message).filter(Message.parent_id == parent_qry.c.parent_id)
        if reviewed is not None:
            qry = qry.filter(Message.review_result == reviewed)
        if deleted is not None:
            qry = qry.filter(Message.deleted == deleted)
        siblings = self._add_user_emojis_all(qry)
        return siblings

    @staticmethod
    def trace_descendants(root: Message, messages: list[Message]) -> list[Message]:
        children = defaultdict(list)
        for msg in messages:
            children[msg.parent_id].append(msg)

        def _traverse_subtree(m: Message):
            for child in children[m.id]:
                yield child
                yield from _traverse_subtree(child)

        return list(_traverse_subtree(root))

    def fetch_message_descendants(self, message: Message | UUID, max_depth: int = None) -> list[Message]:
        """
        Find all descendant messages to this message.

        This function creates a subtree of messages starting from given root message.
        """
        if isinstance(message, UUID):
            message = self.fetch_message(message)

        desc = self.db.query(Message).filter(
            Message.message_tree_id == message.message_tree_id, Message.depth > message.depth
        )
        if max_depth is not None:
            desc = desc.filter(Message.depth <= max_depth)

        desc = self._add_user_emojis_all(desc)

        return self.trace_descendants(message, desc)

    def fetch_longest_conversation(self, message: Message | UUID) -> list[Message]:
        tree = self.fetch_tree_from_message(message)
        max_message = max(tree, key=lambda m: m.depth)
        return self.trace_conversation(tree, max_message)

    def fetch_message_with_max_children(self, message: Message | UUID) -> tuple[Message, list[Message]]:
        tree = self.fetch_tree_from_message(message)
        max_message = max(tree, key=lambda m: m.children_count)
        return max_message, [m for m in tree if m.parent_id == max_message.id]

    def _add_user_emojis_all(self, qry: Query) -> list[Message]:
        if self.user_id is None:
            return qry.all()

        sq = qry.subquery("m")
        qry = (
            self.db.query(Message, func.string_agg(MessageEmoji.emoji, literal_column("','")).label("user_emojis"))
            .select_entity_from(sq)
            .outerjoin(
                MessageEmoji,
                and_(
                    sq.c.id == MessageEmoji.message_id,
                    MessageEmoji.user_id == self.user_id,
                    sq.c.emojis != JSON.NULL,
                ),
            )
            .group_by(sq)
        )
        messages: list[Message] = []
        for x in qry:
            m: Message = x.Message
            user_emojis = x["user_emojis"]
            if user_emojis:
                m._user_emojis = user_emojis.split(",")
            messages.append(m)
        return messages

    def query_messages_ordered_by_created_date(
        self,
        user_id: Optional[UUID] = None,
        auth_method: Optional[str] = None,
        username: Optional[str] = None,
        api_client_id: Optional[UUID] = None,
        gte_created_date: Optional[datetime] = None,
        gt_id: Optional[UUID] = None,
        lte_created_date: Optional[datetime] = None,
        lt_id: Optional[UUID] = None,
        only_roots: bool = False,
        deleted: Optional[bool] = None,
        desc: bool = False,
        limit: Optional[int] = 100,
        lang: Optional[str] = None,
    ) -> list[Message]:
        if not self.api_client.trusted:
            if not api_client_id:
                # Let unprivileged api clients query their own messages without api_client_id being set
                api_client_id = self.api_client.id

            if api_client_id != self.api_client.id:
                # Unprivileged api client asks for foreign messages
                raise OasstError("Forbidden", OasstErrorCode.API_CLIENT_NOT_AUTHORIZED, HTTP_403_FORBIDDEN)

        qry = self.db.query(Message)
        if user_id:
            qry = qry.filter(Message.user_id == user_id)
        if username or auth_method:
            if not (username and auth_method):
                raise OasstError("Auth method or username missing.", OasstErrorCode.AUTH_AND_USERNAME_REQUIRED)
            qry = qry.join(User)
            qry = qry.filter(User.username == username, User.auth_method == auth_method)
        if api_client_id:
            qry = qry.filter(Message.api_client_id == api_client_id)

        gte_created_date = unaware_to_utc(gte_created_date)
        lte_created_date = unaware_to_utc(lte_created_date)

        if gte_created_date is not None:
            if gt_id:
                qry = qry.filter(
                    or_(
                        Message.created_date > gte_created_date,
                        and_(Message.created_date == gte_created_date, Message.id > gt_id),
                    )
                )
            else:
                qry = qry.filter(Message.created_date >= gte_created_date)
        elif gt_id:
            raise OasstError("Need id and date for keyset pagination", OasstErrorCode.GENERIC_ERROR)

        if lte_created_date is not None:
            if lt_id:
                qry = qry.filter(
                    or_(
                        Message.created_date < lte_created_date,
                        and_(Message.created_date == lte_created_date, Message.id < lt_id),
                    )
                )
            else:
                qry = qry.filter(Message.created_date <= lte_created_date)
        elif lt_id:
            raise OasstError("Need id and date for keyset pagination", OasstErrorCode.GENERIC_ERROR)

        if only_roots:
            qry = qry.filter(Message.parent_id.is_(None))

        if deleted is not None:
            qry = qry.filter(Message.deleted == deleted)

        if desc:
            qry = qry.order_by(Message.created_date.desc(), Message.id.desc())
        else:
            qry = qry.order_by(Message.created_date.asc(), Message.id.asc())

        if limit is not None:
            qry = qry.limit(limit)

        if lang is not None:
            qry = qry.filter(Message.lang == lang)

        return self._add_user_emojis_all(qry)

    def update_children_counts(self, message_tree_id: UUID):
        sql_update_children_count = """
UPDATE message SET children_count = cc.children_count
FROM (
    SELECT m.id, count(c.id) - COALESCE(SUM(c.deleted::int), 0) AS children_count
    FROM message m
        LEFT JOIN message c ON m.id = c.parent_id
    WHERE m.message_tree_id  = :message_tree_id
    GROUP BY m.id
) AS cc
WHERE message.id = cc.id;
"""
        r = self.db.execute(text(sql_update_children_count), {"message_tree_id": message_tree_id})
        logger.debug(f"update_children_count({message_tree_id=}): {r.rowcount} rows.")

    @managed_tx_method(CommitMode.COMMIT)
    def mark_messages_deleted(self, messages: Message | UUID | list[Message | UUID], recursive: bool = True):
        """
        Marks deleted messages and all their descendants.
        """
        if isinstance(messages, (Message, UUID)):
            messages = [messages]

        ids = []
        for message in messages:
            if isinstance(message, UUID):
                ids.append(message)
            elif isinstance(message, Message):
                ids.append(message.id)
            else:
                raise OasstError("Server error", OasstErrorCode.SERVER_ERROR1, HTTPStatus.INTERNAL_SERVER_ERROR)

        query = update(Message).where(Message.id.in_(ids)).values(deleted=True)
        self.db.execute(query)

        parent_ids = ids
        if recursive:
            while parent_ids:
                query = (
                    update(Message).filter(Message.parent_id.in_(parent_ids)).values(deleted=True).returning(Message.id)
                )

                parent_ids = self.db.execute(query).scalars().all()

    def get_stats(self) -> SystemStats:
        """
        Get data stats such as number of all messages in the system,
        number of deleted and active messages and number of message trees.
        """
        deleted = self.db.query(Message.deleted, func.count()).group_by(Message.deleted)
        nthreads = self.db.query(None, func.count(Message.id)).filter(Message.parent_id.is_(None))
        query = deleted.union_all(nthreads)
        result = {k: v for k, v in query.all()}

        return SystemStats(
            all=result.get(True, 0) + result.get(False, 0),
            active=result.get(False, 0),
            deleted=result.get(True, 0),
            message_trees=result.get(None, 0),
        )

    def handle_message_emoji(self, message_id: UUID, op: protocol_schema.EmojiOp, emoji: protocol_schema) -> Message:
        self.ensure_user_is_enabled()

        message = self.fetch_message(message_id)

        # check if emoji exists
        existing_emoji = (
            self.db.query(MessageEmoji)
            .filter(
                MessageEmoji.message_id == message_id, MessageEmoji.user_id == self.user_id, MessageEmoji.emoji == emoji
            )
            .one_or_none()
        )

        if existing_emoji:
            if op == protocol_schema.EmojiOp.add:
                logger.info(f"Emoji record already exists {message_id=}, {emoji=}, {self.user_id=}")
                return message
            elif op == protocol_schema.EmojiOp.togggle:
                op = protocol_schema.EmojiOp.remove

        if existing_emoji is None:
            if op == protocol_schema.EmojiOp.remove:
                logger.info(f"Emoji record not found {message_id=}, {emoji=}, {self.user_id=}")
                return message
            elif op == protocol_schema.EmojiOp.togggle:
                op = protocol_schema.EmojiOp.add

        if op == protocol_schema.EmojiOp.add:
            # hard coded exclusivity of thumbs_up & thumbs_down
            if emoji == protocol_schema.EmojiCode.thumbs_up and message.has_user_emoji(
                protocol_schema.EmojiCode.thumbs_down.value
            ):
                message = self.handle_message_emoji(
                    message_id, protocol_schema.EmojiOp.remove, protocol_schema.EmojiCode.thumbs_down
                )
            elif emoji == protocol_schema.EmojiCode.thumbs_down and message.has_user_emoji(
                protocol_schema.EmojiCode.thumbs_up.value
            ):
                message = self.handle_message_emoji(
                    message_id, protocol_schema.EmojiOp.remove, protocol_schema.EmojiCode.thumbs_up
                )

            # insert emoji record & increment count
            message_emoji = MessageEmoji(message_id=message.id, user_id=self.user_id, emoji=emoji)
            self.db.add(message_emoji)
            emoji_counts = message.emojis
            if not emoji_counts:
                message.emojis = {emoji.value: 1}
            else:
                count = emoji_counts.get(emoji.value) or 0
                emoji_counts[emoji.value] = count + 1
            if message._user_emojis is None:
                message._user_emojis = []
            if emoji.value not in message._user_emojis:
                message._user_emojis.append(emoji.value)
        elif op == protocol_schema.EmojiOp.remove:
            # remove emoji record and & decrement count
            message = self.fetch_message(message_id)
            if message._user_emojis and emoji.value in message._user_emojis:
                message._user_emojis.remove(emoji.value)
            self.db.delete(existing_emoji)
            emoji_counts = message.emojis
            count = emoji_counts.get(emoji.value)
            if count is not None:
                if count == 1:
                    del emoji_counts[emoji.value]
                else:
                    emoji_counts[emoji.value] = count - 1
                flag_modified(message, "emojis")
                self.db.add(message)
        else:
            raise OasstError("Emoji op not supported", OasstErrorCode.EMOJI_OP_UNSUPPORTED)

        flag_modified(message, "emojis")
        self.db.add(message)
        self.db.flush()
        return message<|MERGE_RESOLUTION|>--- conflicted
+++ resolved
@@ -1,6 +1,8 @@
 import random
 import re
+import re
 from collections import defaultdict
+from datetime import datetime, timedelta
 from datetime import datetime, timedelta
 from http import HTTPStatus
 from typing import Optional
@@ -188,7 +190,6 @@
         if re.match(r"^\s+$", text):
             raise OasstError("Message text is empty", OasstErrorCode.TASK_MESSAGE_TEXT_EMPTY)
 
-<<<<<<< HEAD
         # ensure message size is below the predefined limit
         if len(text) > settings.MESSAGE_SIZE_LIMIT:
             logger.error(f"Message size {len(text)=} exceeds size limit of {settings.MESSAGE_SIZE_LIMIT=}.")
@@ -197,8 +198,6 @@
         if self.check_users_recent_replies_for_duplicates(text):
             raise OasstError("User recent messages have duplicates", OasstErrorCode.TASK_MESSAGE_DUPLICATED)
 
-=======
->>>>>>> fd5cd2ff
         if task.parent_message_id:
             parent_message = self.fetch_message(task.parent_message_id)
 
@@ -567,30 +566,17 @@
             qry = qry.filter(not_(Message.deleted))
         return self._add_user_emojis_all(qry)
 
-<<<<<<< HEAD
     def check_users_recent_replies_for_duplicates(self, text: str) -> bool:
         """
         Checks if the user has recently replied with the same text within a given time period.
         """
 
         user_id = self.user_id
-=======
-    def check_users_recent_replies_for_duplicates(self, task_interaction: protocol_schema.AnyInteraction) -> bool:
-        """
-        Checks if the user has recently replied with the same text within a given time period.
-        """
-        user = self.user_repository.lookup_client_user(task_interaction.user)
-        user_id = user.id
->>>>>>> fd5cd2ff
         logger.debug(f"Checking for duplicate tasks for user {user_id}")
         # messages in the past 24 hours
         messages = (
             self.db.query(Message)
-<<<<<<< HEAD
             .filter(Message.user_id == user_id)
-=======
-            .filter(Message.user_id == user.id)
->>>>>>> fd5cd2ff
             .order_by(Message.created_date.desc())
             .filter(
                 Message.created_date > utcnow() - timedelta(minutes=settings.DUPLICATE_MESSAGE_FILTER_WINDOW_MINUTES)
@@ -600,11 +586,7 @@
         if not messages:
             return False
         for msg in messages:
-<<<<<<< HEAD
             if msg.text == text:
-=======
-            if msg.text == task_interaction.text:
->>>>>>> fd5cd2ff
                 return True
         return False
 
