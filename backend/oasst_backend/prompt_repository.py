import random
import re
from collections import defaultdict
from datetime import datetime, timedelta
from http import HTTPStatus
from typing import Optional
from uuid import UUID, uuid4

import oasst_backend.models.db_payload as db_payload
import sqlalchemy as sa
from loguru import logger
<<<<<<< HEAD
from oasst_backend.config import settings
=======
from oasst_backend.api.deps import FrontendUserId
>>>>>>> 3a32a10b
from oasst_backend.journal_writer import JournalWriter
from oasst_backend.models import (
    ApiClient,
    Message,
    MessageEmbedding,
    MessageEmoji,
    MessageReaction,
    MessageToxicity,
    MessageTreeState,
    Task,
    TextLabels,
    User,
    message_tree_state,
)
from oasst_backend.models.payload_column_type import PayloadContainer
from oasst_backend.task_repository import TaskRepository, validate_frontend_message_id
from oasst_backend.user_repository import UserRepository
from oasst_backend.utils.database_utils import CommitMode, managed_tx_method
from oasst_shared.exceptions import OasstError, OasstErrorCode
from oasst_shared.schemas import protocol as protocol_schema
from oasst_shared.schemas.protocol import SystemStats
from oasst_shared.utils import unaware_to_utc, utcnow
from sqlalchemy.orm import Query
from sqlalchemy.orm.attributes import flag_modified
from sqlmodel import JSON, Session, and_, func, literal_column, not_, or_, text, update
from starlette.status import HTTP_403_FORBIDDEN, HTTP_404_NOT_FOUND


class PromptRepository:
    def __init__(
        self,
        db: Session,
        api_client: ApiClient,
        client_user: Optional[protocol_schema.User] = None,
        *,
        user_repository: Optional[UserRepository] = None,
        task_repository: Optional[TaskRepository] = None,
        user_id: Optional[UUID] = None,
        auth_method: Optional[str] = None,
        username: Optional[str] = None,
        frontend_user: Optional[FrontendUserId] = None,
    ):
        self.db = db
        self.api_client = api_client
        self.user_repository = user_repository or UserRepository(db, api_client)

        if frontend_user and not auth_method and not username:
            auth_method, username = frontend_user

        if user_id:
            self.user = self.user_repository.get_user(id=user_id)
            self.user_id = self.user.id
        elif auth_method and username:
            self.user = self.user_repository.query_frontend_user(auth_method=auth_method, username=username)
            self.user_id = self.user.id
        else:
            self.user = self.user_repository.lookup_client_user(client_user, create_missing=True)
            self.user_id = self.user.id if self.user else None
        logger.debug(f"PromptRepository(api_client_id={self.api_client.id}, {self.user_id=})")
        self.task_repository = task_repository or TaskRepository(
            db, api_client, client_user, user_repository=self.user_repository
        )
        self.journal = JournalWriter(db, api_client, self.user)

    def ensure_user_is_enabled(self):
        if self.user is None or self.user_id is None:
            raise OasstError("User required", OasstErrorCode.USER_NOT_SPECIFIED)

        if self.user.deleted or not self.user.enabled:
            raise OasstError("User account disabled", OasstErrorCode.USER_DISABLED)

    def fetch_message_by_frontend_message_id(self, frontend_message_id: str, fail_if_missing: bool = True) -> Message:
        validate_frontend_message_id(frontend_message_id)
        message: Message = (
            self.db.query(Message)
            .filter(Message.api_client_id == self.api_client.id, Message.frontend_message_id == frontend_message_id)
            .one_or_none()
        )
        if fail_if_missing and message is None:
            raise OasstError(
                f"Message with frontend_message_id {frontend_message_id} not found.",
                OasstErrorCode.MESSAGE_NOT_FOUND,
                HTTP_404_NOT_FOUND,
            )
        return message

    @managed_tx_method(CommitMode.FLUSH)
    def insert_message(
        self,
        *,
        message_id: UUID,
        frontend_message_id: str,
        parent_id: UUID,
        message_tree_id: UUID,
        task_id: UUID,
        role: str,
        payload: db_payload.MessagePayload,
        lang: str,
        payload_type: str = None,
        depth: int = 0,
        review_count: int = 0,
        review_result: bool = False,
    ) -> Message:
        if payload_type is None:
            if payload is None:
                payload_type = "null"
            else:
                payload_type = type(payload).__name__

        message = Message(
            id=message_id,
            parent_id=parent_id,
            message_tree_id=message_tree_id,
            task_id=task_id,
            user_id=self.user_id,
            role=role,
            frontend_message_id=frontend_message_id,
            api_client_id=self.api_client.id,
            payload_type=payload_type,
            payload=PayloadContainer(payload=payload),
            lang=lang,
            depth=depth,
            review_count=review_count,
            review_result=review_result,
        )
        self.db.add(message)

        # self.db.refresh(message)
        return message

    def _validate_task(
        self, task: Task, *, task_id: Optional[UUID] = None, frontend_message_id: Optional[str] = None
    ) -> Task:
        if task is None:
            if task_id:
                raise OasstError(f"Task for {task_id=} not found", OasstErrorCode.TASK_NOT_FOUND)
            if frontend_message_id:
                raise OasstError(f"Task for {frontend_message_id=} not found", OasstErrorCode.TASK_NOT_FOUND)
            raise OasstError("Task not found", OasstErrorCode.TASK_NOT_FOUND)

        if task.expired:
            raise OasstError("Task already expired.", OasstErrorCode.TASK_EXPIRED)
        if not task.ack:
            raise OasstError("Task is not acknowledged.", OasstErrorCode.TASK_NOT_ACK)
        if task.done:
            raise OasstError("Task already done.", OasstErrorCode.TASK_ALREADY_DONE)

        if (not task.collective or task.user_id is None) and task.user_id != self.user_id:
            logger.warning(f"Task was assigned to a different user (expected: {task.user_id}; actual: {self.user_id}).")
            raise OasstError("Task was assigned to a different user.", OasstErrorCode.TASK_NOT_ASSIGNED_TO_USER)

        return task

    def fetch_tree_state(self, message_tree_id: UUID) -> MessageTreeState:
        return self.db.query(MessageTreeState).filter(MessageTreeState.message_tree_id == message_tree_id).one()

    @managed_tx_method(CommitMode.FLUSH)
    def store_text_reply(
        self,
        text: str,
        lang: str,
        frontend_message_id: str,
        user_frontend_message_id: str,
        review_count: int = 0,
        review_result: bool = False,
        check_tree_state: bool = True,
    ) -> Message:
        self.ensure_user_is_enabled()

        validate_frontend_message_id(frontend_message_id)
        validate_frontend_message_id(user_frontend_message_id)

        task = self.task_repository.fetch_task_by_frontend_message_id(frontend_message_id)
        self._validate_task(task)

        # If there's no parent message assume user started new conversation
        role = None
        depth = 0

        # reject whitespaces match with ^\s+$
        if re.match(r"^\s+$", text):
            raise OasstError("Message text is empty", OasstErrorCode.TASK_MESSAGE_TEXT_EMPTY)

        # ensure message size is below the predefined limit
        if len(text) > settings.MESSAGE_SIZE_LIMIT:
            logger.error(f"Message size {len(text)=} exceeds size limit of {settings.MESSAGE_SIZE_LIMIT=}.")
            raise OasstError("Message size too long.", OasstErrorCode.TASK_MESSAGE_TOO_LONG)

        if self.check_users_recent_replies_for_duplicates(text):
            raise OasstError("User recent messages have duplicates", OasstErrorCode.TASK_MESSAGE_DUPLICATED)

        if task.parent_message_id:
            parent_message = self.fetch_message(task.parent_message_id)

            # check tree state
            if check_tree_state:
                ts = self.fetch_tree_state(parent_message.message_tree_id)
                if not ts.active or ts.state != message_tree_state.State.GROWING:
                    raise OasstError(
                        "Message insertion failed. Message tree is no longer in 'growing' state.",
                        OasstErrorCode.TREE_NOT_IN_GROWING_STATE,
                    )

            parent_message.message_tree_id
            parent_message.children_count += 1
            self.db.add(parent_message)

            depth = parent_message.depth + 1

        task_payload: db_payload.TaskPayload = task.payload.payload
        if isinstance(task_payload, db_payload.InitialPromptPayload):
            role = "prompter"
        elif isinstance(task_payload, db_payload.PrompterReplyPayload):
            role = "prompter"
        elif isinstance(task_payload, db_payload.AssistantReplyPayload):
            role = "assistant"
        elif isinstance(task_payload, db_payload.SummarizationStoryPayload):
            raise NotImplementedError("SummarizationStory task not implemented.")
        else:
            raise OasstError(
                f"Unexpected task payload type: {type(task_payload).__name__}",
                OasstErrorCode.TASK_UNEXPECTED_PAYLOAD_TYPE_,
            )

        assert role in ("assistant", "prompter")

        # create reply message
        new_message_id = uuid4()
        user_message = self.insert_message(
            message_id=new_message_id,
            frontend_message_id=user_frontend_message_id,
            parent_id=task.parent_message_id,
            message_tree_id=task.message_tree_id or new_message_id,
            task_id=task.id,
            role=role,
            payload=db_payload.MessagePayload(text=text),
            lang=lang or "en",
            depth=depth,
            review_count=review_count,
            review_result=review_result,
        )
        if not task.collective:
            task.done = True
            self.db.add(task)
        self.journal.log_text_reply(task=task, message_id=new_message_id, role=role, length=len(text))
        return user_message

    @managed_tx_method(CommitMode.FLUSH)
    def store_rating(self, rating: protocol_schema.MessageRating) -> MessageReaction:
        message = self.fetch_message_by_frontend_message_id(rating.message_id, fail_if_missing=True)

        task = self.task_repository.fetch_task_by_frontend_message_id(rating.message_id)
        self._validate_task(task)
        task_payload: db_payload.RateSummaryPayload = task.payload.payload
        if type(task_payload) != db_payload.RateSummaryPayload:
            raise OasstError(
                f"Task payload type mismatch: {type(task_payload)=} != {db_payload.RateSummaryPayload}",
                OasstErrorCode.TASK_PAYLOAD_TYPE_MISMATCH,
            )

        if rating.rating < task_payload.scale.min or rating.rating > task_payload.scale.max:
            raise OasstError(
                f"Invalid rating value: {rating.rating=} not in {task_payload.scale=}",
                OasstErrorCode.RATING_OUT_OF_RANGE,
            )

        # store reaction to message
        reaction_payload = db_payload.RatingReactionPayload(rating=rating.rating)
        reaction = self.insert_reaction(task_id=task.id, payload=reaction_payload, message_id=message.id)
        if not task.collective:
            task.done = True
            self.db.add(task)

        self.journal.log_rating(task, message_id=message.id, rating=rating.rating)
        logger.info(f"Ranking {rating.rating} stored for task {task.id}.")
        return reaction

    @managed_tx_method(CommitMode.COMMIT)
    def store_ranking(self, ranking: protocol_schema.MessageRanking) -> tuple[MessageReaction, Task]:
        # fetch task
        task = self.task_repository.fetch_task_by_frontend_message_id(ranking.message_id)
        self._validate_task(task, frontend_message_id=ranking.message_id)
        if not task.collective:
            task.done = True
            self.db.add(task)

        task_payload: db_payload.RankConversationRepliesPayload | db_payload.RankInitialPromptsPayload = (
            task.payload.payload
        )

        match type(task_payload):

            case db_payload.RankPrompterRepliesPayload | db_payload.RankAssistantRepliesPayload:
                # validate ranking
                if sorted(ranking.ranking) != list(range(num_replies := len(task_payload.reply_messages))):
                    raise OasstError(
                        f"Invalid ranking submitted. Each reply index must appear exactly once ({num_replies=}).",
                        OasstErrorCode.INVALID_RANKING_VALUE,
                    )

                last_conv_message = task_payload.conversation.messages[-1]
                parent_msg = self.fetch_message(last_conv_message.id)

                # store reaction to message
                ranked_message_ids = [task_payload.reply_messages[i].id for i in ranking.ranking]
                for mid in ranked_message_ids:
                    message = self.fetch_message(mid)
                    if message.parent_id != parent_msg.id:
                        raise OasstError("Corrupt reply ranking result", OasstErrorCode.CORRUPT_RANKING_RESULT)
                    message.ranking_count += 1
                    self.db.add(message)

                reaction_payload = db_payload.RankingReactionPayload(
                    ranking=ranking.ranking,
                    ranked_message_ids=ranked_message_ids,
                    ranking_parent_id=task_payload.ranking_parent_id,
                    message_tree_id=task_payload.message_tree_id,
                )
                reaction = self.insert_reaction(task_id=task.id, payload=reaction_payload, message_id=parent_msg.id)
                self.journal.log_ranking(task, message_id=parent_msg.id, ranking=ranking.ranking)

                logger.info(f"Ranking {ranking.ranking} stored for task {task.id}.")

            case db_payload.RankInitialPromptsPayload:
                # validate ranking
                if sorted(ranking.ranking) != list(range(num_prompts := len(task_payload.prompt_messages))):
                    raise OasstError(
                        f"Invalid ranking submitted. Each reply index must appear exactly once ({num_prompts=}).",
                        OasstErrorCode.INVALID_RANKING_VALUE,
                    )

                # store reaction to message
                ranked_message_ids = [task_payload.prompt_messages[i].id for i in ranking.ranking]
                reaction_payload = db_payload.RankingReactionPayload(
                    ranking=ranking.ranking, ranked_message_ids=ranked_message_ids
                )
                reaction = self.insert_reaction(task_id=task.id, payload=reaction_payload, message_id=None)
                # self.journal.log_ranking(task, message_id=None, ranking=ranking.ranking)

                logger.info(f"Ranking {ranking.ranking} stored for task {task.id}.")

            case _:
                raise OasstError(
                    f"task payload type mismatch: {type(task_payload)=} != {db_payload.RankConversationRepliesPayload}",
                    OasstErrorCode.TASK_PAYLOAD_TYPE_MISMATCH,
                )

        return reaction, task

    @managed_tx_method(CommitMode.FLUSH)
    def insert_toxicity(self, message_id: UUID, model: str, score: float, label: str) -> MessageToxicity:
        """Save the toxicity score of a new message in the database.
        Args:
            message_id (UUID): the identifier of the message we want to save its toxicity score
            model (str): the model used for creating the toxicity score
            score (float): the toxicity score that we obtained from the model
            label (str): the final classification in toxicity of the model
        Raises:
            OasstError: if misses some of the before params
        Returns:
            MessageToxicity: the instance in the database of the score saved for that message
        """

        message_toxicity = MessageToxicity(message_id=message_id, model=model, score=score, label=label)
        self.db.add(message_toxicity)
        return message_toxicity

    @managed_tx_method(CommitMode.FLUSH)
    def insert_message_embedding(self, message_id: UUID, model: str, embedding: list[float]) -> MessageEmbedding:
        """Insert the embedding of a new message in the database.

        Args:
            message_id (UUID): the identifier of the message we want to save its embedding
            model (str): the model used for creating the embedding
            embedding (list[float]): the values obtained from the message & model

        Raises:
            OasstError: if misses some of the before params

        Returns:
            MessageEmbedding: the instance in the database of the embedding saved for that message
        """

        message_embedding = MessageEmbedding(message_id=message_id, model=model, embedding=embedding)
        self.db.add(message_embedding)
        return message_embedding

    @managed_tx_method(CommitMode.FLUSH)
    def insert_reaction(
        self, task_id: UUID, payload: db_payload.ReactionPayload, message_id: Optional[UUID]
    ) -> MessageReaction:
        self.ensure_user_is_enabled()

        container = PayloadContainer(payload=payload)
        reaction = MessageReaction(
            task_id=task_id,
            user_id=self.user_id,
            payload=container,
            api_client_id=self.api_client.id,
            payload_type=type(payload).__name__,
            message_id=message_id,
        )
        self.db.add(reaction)
        return reaction

    @managed_tx_method(CommitMode.FLUSH)
    def store_text_labels(self, text_labels: protocol_schema.TextLabels) -> tuple[TextLabels, Task, Message]:

        valid_labels: Optional[list[str]] = None
        mandatory_labels: Optional[list[str]] = None
        text_labels_id: Optional[UUID] = None
        message_id: Optional[UUID] = text_labels.message_id

        task: Task = None
        if text_labels.task_id:
            logger.debug(f"text_labels reply has task_id {text_labels.task_id}")
            task = self.task_repository.fetch_task_by_id(text_labels.task_id)
            self._validate_task(task, task_id=text_labels.task_id)

            task_payload: db_payload.TaskPayload = task.payload.payload
            if isinstance(task_payload, db_payload.LabelInitialPromptPayload):
                if message_id and task_payload.message_id != message_id:
                    raise OasstError("Task message id mismatch", OasstErrorCode.TEXT_LABELS_WRONG_MESSAGE_ID)
                message_id = task_payload.message_id
                valid_labels = task_payload.valid_labels
                mandatory_labels = task_payload.mandatory_labels
            elif isinstance(task_payload, db_payload.LabelConversationReplyPayload):
                if message_id and message_id != message_id:
                    raise OasstError("Task message id mismatch", OasstErrorCode.TEXT_LABELS_WRONG_MESSAGE_ID)
                message_id = task_payload.message_id
                valid_labels = task_payload.valid_labels
                mandatory_labels = task_payload.mandatory_labels
            else:
                raise OasstError(
                    "Unexpected text_labels task payload",
                    OasstErrorCode.TASK_PAYLOAD_TYPE_MISMATCH,
                )

            logger.debug(f"text_labels relpy: {valid_labels=}, {mandatory_labels=}")

            if valid_labels:
                if not all([label in valid_labels for label in text_labels.labels.keys()]):
                    raise OasstError("Invalid text label specified", OasstErrorCode.TEXT_LABELS_INVALID_LABEL)

            if isinstance(mandatory_labels, list):
                mandatory_set = set(mandatory_labels)
                if not mandatory_set.issubset(text_labels.labels.keys()):
                    missing = ", ".join(mandatory_set - text_labels.labels.keys())
                    raise OasstError(
                        f"Mandatory text labels missing: {missing}", OasstErrorCode.TEXT_LABELS_MANDATORY_LABEL_MISSING
                    )

            text_labels_id = task.id  # associate with task by sharing the id

            if not task.collective:
                task.done = True
                self.db.add(task)

        logger.debug(f"inserting TextLabels for {message_id=}, {text_labels_id=}")
        model = TextLabels(
            id=text_labels_id,
            api_client_id=self.api_client.id,
            message_id=message_id,
            user_id=self.user_id,
            text=text_labels.text,
            labels=text_labels.labels,
            task_id=task.id if task else None,
        )

        if message_id:
            if not task:
                if text_labels.is_report is True:
                    message = self.handle_message_emoji(
                        message_id, protocol_schema.EmojiOp.add, protocol_schema.EmojiCode.red_flag
                    )

                # update existing record for repeated updates (same user no task associated)
                existing_text_label = self.fetch_non_task_text_labels(message_id, self.user_id)
                if existing_text_label is not None:
                    existing_text_label.labels = text_labels.labels
                    model = existing_text_label

            else:
                message = self.fetch_message(message_id)
                message.review_count += 1
                self.db.add(message)

        self.db.add(model)
        return model, task, message

    def fetch_random_message_tree(self, require_role: str = None, reviewed: bool = True) -> list[Message]:
        """
        Loads all messages of a random message_tree.

        :param require_role: If set loads only message_tree which has
            at least one message with given role.
        """
        distinct_message_trees = self.db.query(Message.message_tree_id).distinct(Message.message_tree_id)
        if require_role:
            distinct_message_trees = distinct_message_trees.filter(Message.role == require_role)
        if reviewed:
            distinct_message_trees = distinct_message_trees.filter(Message.review_result)
        distinct_message_trees = distinct_message_trees.subquery()

        random_message_tree_id = self.db.query(distinct_message_trees).order_by(func.random()).limit(1).scalar()
        if random_message_tree_id:
            return self.fetch_message_tree(random_message_tree_id, reviewed)
        return None

    def fetch_random_conversation(
        self, last_message_role: str = None, message_tree_id: Optional[UUID] = None, reviewed: bool = True
    ) -> list[Message]:
        """
        Picks a random linear conversation starting from any root message
        and ending somewhere in the message_tree, possibly at the root itself.

        :param last_message_role: If set will form a conversation ending with a message
            created by this role. Necessary for the tasks like "user_reply" where
            the user should reply as a human and hence the last message of the conversation
            needs to have "assistant" role.
        """
        if message_tree_id:
            messages_tree = self.fetch_message_tree(message_tree_id, reviewed)
        else:
            messages_tree = self.fetch_random_message_tree(last_message_role)
        if not messages_tree:
            raise OasstError("No message tree found", OasstErrorCode.NO_MESSAGE_TREE_FOUND)

        if last_message_role:
            conv_messages = [m for m in messages_tree if m.role == last_message_role]
            conv_messages = [random.choice(conv_messages)]
        else:
            conv_messages = [random.choice(messages_tree)]
        messages_tree = {m.id: m for m in messages_tree}

        while True:
            if not conv_messages[-1].parent_id:
                # reached the start of the conversation
                break

            parent_message = messages_tree[conv_messages[-1].parent_id]
            conv_messages.append(parent_message)

        return list(reversed(conv_messages))

    def fetch_random_initial_prompts(self, size: int = 5):
        messages = self.db.query(Message).filter(Message.parent_id.is_(None)).order_by(func.random()).limit(size).all()
        return messages

    def fetch_message_tree(
        self, message_tree_id: UUID, reviewed: bool = True, include_deleted: bool = False
    ) -> list[Message]:
        qry = self.db.query(Message).filter(Message.message_tree_id == message_tree_id)
        if reviewed:
            qry = qry.filter(Message.review_result)
        if not include_deleted:
            qry = qry.filter(not_(Message.deleted))
        return self._add_user_emojis_all(qry)

    def check_users_recent_replies_for_duplicates(self, text: str) -> bool:
        """
        Checks if the user has recently replied with the same text within a given time period.
        """

        user_id = self.user_id
        logger.debug(f"Checking for duplicate tasks for user {user_id}")
        # messages in the past 24 hours
        messages = (
            self.db.query(Message)
            .filter(Message.user_id == user_id)
            .order_by(Message.created_date.desc())
            .filter(
                Message.created_date > utcnow() - timedelta(minutes=settings.DUPLICATE_MESSAGE_FILTER_WINDOW_MINUTES)
            )
            .all()
        )
        if not messages:
            return False
        for msg in messages:
            if msg.text == text:
                return True
        return False

    def fetch_user_message_trees(
        self, user_id: Message.user_id, reviewed: bool = True, include_deleted: bool = False
    ) -> list[Message]:
        qry = self.db.query(Message).filter(Message.user_id == user_id)
        if reviewed:
            qry = qry.filter(Message.review_result)
        if not include_deleted:
            qry = qry.filter(not_(Message.deleted))
        return self._add_user_emojis_all(qry)

    def fetch_message_trees_ready_for_export(self) -> list[MessageTreeState]:
        qry = self.db.query(MessageTreeState).filter(
            MessageTreeState.state == message_tree_state.State.READY_FOR_EXPORT
        )
        return qry.all()

    def fetch_multiple_random_replies(self, max_size: int = 5, message_role: str = None):
        """
        Fetch a conversation with multiple possible replies to it.

        This function finds a random message with >1 replies,
        forms a conversation from the corresponding message tree root up to this message
        and fetches up to max_size possible replies in continuation to this conversation.
        """
        parent = self.db.query(Message.id).filter(Message.children_count > 1)
        if message_role:
            parent = parent.filter(Message.role == message_role)

        parent = parent.order_by(func.random()).limit(1)
        replies = (
            self.db.query(Message).filter(Message.parent_id.in_(parent)).order_by(func.random()).limit(max_size).all()
        )
        if not replies:
            raise OasstError("No replies found", OasstErrorCode.NO_REPLIES_FOUND)

        message_tree = self.fetch_message_tree(replies[0].message_tree_id)
        message_tree = {p.id: p for p in message_tree}
        conversation = [message_tree[replies[0].parent_id]]
        while True:
            if not conversation[-1].parent_id:
                # reached start of the conversation
                break

            parent_message = message_tree[conversation[-1].parent_id]
            conversation.append(parent_message)

        conversation = reversed(conversation)

        return conversation, replies

    def fetch_message(self, message_id: UUID, fail_if_missing: bool = True) -> Optional[Message]:
        qry = self.db.query(Message).filter(Message.id == message_id)
        messages = self._add_user_emojis_all(qry)
        message = messages[0] if messages else None

        message = self.db.query(Message).filter(Message.id == message_id).one_or_none()
        if fail_if_missing and not message:
            raise OasstError("Message not found", OasstErrorCode.MESSAGE_NOT_FOUND, HTTP_404_NOT_FOUND)
        return message

    def fetch_non_task_text_labels(self, message_id: UUID, user_id: UUID) -> Optional[TextLabels]:

        query = (
            self.db.query(TextLabels)
            .outerjoin(Task, Task.id == TextLabels.id)
            .filter(Task.id.is_(None), TextLabels.message_id == message_id, TextLabels.user_id == user_id)
        )
        text_label = query.one_or_none()
        return text_label

    @staticmethod
    def trace_conversation(messages: list[Message] | dict[UUID, Message], last_message: Message) -> list[Message]:
        """
        Pick messages from a collection so that the result makes a linear conversation
        starting from a message tree root and up to the given message.
        Returns an ordered list of messages starting from the message tree root.
        """
        if isinstance(messages, list):
            messages = {m.id: m for m in messages}
        if not isinstance(messages, dict):
            # This should not normally happen
            raise OasstError("Server error", OasstErrorCode.SERVER_ERROR0, HTTPStatus.INTERNAL_SERVER_ERROR)

        conv = [last_message]
        while conv[-1].parent_id:
            if conv[-1].parent_id not in messages:
                # Can't form a continuous conversation
                raise OasstError(
                    "Broken conversation", OasstErrorCode.BROKEN_CONVERSATION, HTTPStatus.INTERNAL_SERVER_ERROR
                )

            parent_message = messages[conv[-1].parent_id]
            conv.append(parent_message)

        return list(reversed(conv))

    def fetch_message_conversation(self, message: Message | UUID) -> list[Message]:
        """
        Fetch a conversation from the tree root and up to this message.
        """
        if isinstance(message, UUID):
            message = self.fetch_message(message)

        tree_messages = self.fetch_message_tree(message.message_tree_id)
        return self.trace_conversation(tree_messages, message)

    def fetch_tree_from_message(self, message: Message | UUID) -> list[Message]:
        """
        Fetch message tree this message belongs to.
        """
        if isinstance(message, UUID):
            message = self.fetch_message(message)
        logger.debug(f"fetch_message_tree({message.message_tree_id=})")
        return self.fetch_message_tree(message.message_tree_id)

    def fetch_message_children(
        self, message: Message | UUID, reviewed: bool = True, exclude_deleted: bool = True
    ) -> list[Message]:
        """
        Get all direct children of this message
        """
        if isinstance(message, Message):
            message = message.id

        qry = self.db.query(Message).filter(Message.parent_id == message)
        if reviewed:
            qry = qry.filter(Message.review_result)
        if exclude_deleted:
            qry = qry.filter(Message.deleted == sa.false())
        children = self._add_user_emojis_all(qry)
        return children

    def fetch_message_siblings(
        self, message: Message | UUID, reviewed: Optional[bool] = True, deleted: Optional[bool] = False
    ) -> list[Message]:
        """
        Get siblings of a message (other messages with the same parent_id)
        """
        if isinstance(message, Message):
            message = message.id

        parent_qry = self.db.query(Message.parent_id).filter(Message.id == message).subquery()
        qry = self.db.query(Message).filter(Message.parent_id == parent_qry.c.parent_id)
        if reviewed is not None:
            qry = qry.filter(Message.review_result == reviewed)
        if deleted is not None:
            qry = qry.filter(Message.deleted == deleted)
        siblings = self._add_user_emojis_all(qry)
        return siblings

    @staticmethod
    def trace_descendants(root: Message, messages: list[Message]) -> list[Message]:
        children = defaultdict(list)
        for msg in messages:
            children[msg.parent_id].append(msg)

        def _traverse_subtree(m: Message):
            for child in children[m.id]:
                yield child
                yield from _traverse_subtree(child)

        return list(_traverse_subtree(root))

    def fetch_message_descendants(self, message: Message | UUID, max_depth: int = None) -> list[Message]:
        """
        Find all descendant messages to this message.

        This function creates a subtree of messages starting from given root message.
        """
        if isinstance(message, UUID):
            message = self.fetch_message(message)

        desc = self.db.query(Message).filter(
            Message.message_tree_id == message.message_tree_id, Message.depth > message.depth
        )
        if max_depth is not None:
            desc = desc.filter(Message.depth <= max_depth)

        desc = self._add_user_emojis_all(desc)

        return self.trace_descendants(message, desc)

    def fetch_longest_conversation(self, message: Message | UUID) -> list[Message]:
        tree = self.fetch_tree_from_message(message)
        max_message = max(tree, key=lambda m: m.depth)
        return self.trace_conversation(tree, max_message)

    def fetch_message_with_max_children(self, message: Message | UUID) -> tuple[Message, list[Message]]:
        tree = self.fetch_tree_from_message(message)
        max_message = max(tree, key=lambda m: m.children_count)
        return max_message, [m for m in tree if m.parent_id == max_message.id]

    def _add_user_emojis_all(self, qry: Query) -> list[Message]:
        if self.user_id is None:
            return qry.all()

        sq = qry.subquery("m")
        qry = (
            self.db.query(Message, func.string_agg(MessageEmoji.emoji, literal_column("','")).label("user_emojis"))
            .select_entity_from(sq)
            .outerjoin(
                MessageEmoji,
                and_(
                    sq.c.id == MessageEmoji.message_id,
                    MessageEmoji.user_id == self.user_id,
                    sq.c.emojis != JSON.NULL,
                ),
            )
            .group_by(sq)
        )
        messages: list[Message] = []
        for x in qry:
            m: Message = x.Message
            user_emojis = x["user_emojis"]
            if user_emojis:
                m._user_emojis = user_emojis.split(",")
            messages.append(m)
        return messages

    def query_messages_ordered_by_created_date(
        self,
        user_id: Optional[UUID] = None,
        auth_method: Optional[str] = None,
        username: Optional[str] = None,
        api_client_id: Optional[UUID] = None,
        gte_created_date: Optional[datetime] = None,
        gt_id: Optional[UUID] = None,
        lte_created_date: Optional[datetime] = None,
        lt_id: Optional[UUID] = None,
        only_roots: bool = False,
        deleted: Optional[bool] = None,
        desc: bool = False,
        limit: Optional[int] = 100,
        lang: Optional[str] = None,
    ) -> list[Message]:
        if not self.api_client.trusted:
            if not api_client_id:
                # Let unprivileged api clients query their own messages without api_client_id being set
                api_client_id = self.api_client.id

            if api_client_id != self.api_client.id:
                # Unprivileged api client asks for foreign messages
                raise OasstError("Forbidden", OasstErrorCode.API_CLIENT_NOT_AUTHORIZED, HTTP_403_FORBIDDEN)

        qry = self.db.query(Message)
        if user_id:
            qry = qry.filter(Message.user_id == user_id)
        if username or auth_method:
            if not (username and auth_method):
                raise OasstError("Auth method or username missing.", OasstErrorCode.AUTH_AND_USERNAME_REQUIRED)
            qry = qry.join(User)
            qry = qry.filter(User.username == username, User.auth_method == auth_method)
        if api_client_id:
            qry = qry.filter(Message.api_client_id == api_client_id)

        gte_created_date = unaware_to_utc(gte_created_date)
        lte_created_date = unaware_to_utc(lte_created_date)

        if gte_created_date is not None:
            if gt_id:
                qry = qry.filter(
                    or_(
                        Message.created_date > gte_created_date,
                        and_(Message.created_date == gte_created_date, Message.id > gt_id),
                    )
                )
            else:
                qry = qry.filter(Message.created_date >= gte_created_date)
        elif gt_id:
            raise OasstError("Need id and date for keyset pagination", OasstErrorCode.GENERIC_ERROR)

        if lte_created_date is not None:
            if lt_id:
                qry = qry.filter(
                    or_(
                        Message.created_date < lte_created_date,
                        and_(Message.created_date == lte_created_date, Message.id < lt_id),
                    )
                )
            else:
                qry = qry.filter(Message.created_date <= lte_created_date)
        elif lt_id:
            raise OasstError("Need id and date for keyset pagination", OasstErrorCode.GENERIC_ERROR)

        if only_roots:
            qry = qry.filter(Message.parent_id.is_(None))

        if deleted is not None:
            qry = qry.filter(Message.deleted == deleted)

        if desc:
            qry = qry.order_by(Message.created_date.desc(), Message.id.desc())
        else:
            qry = qry.order_by(Message.created_date.asc(), Message.id.asc())

        if limit is not None:
            qry = qry.limit(limit)

        if lang is not None:
            qry = qry.filter(Message.lang == lang)

        return self._add_user_emojis_all(qry)

    def update_children_counts(self, message_tree_id: UUID):
        sql_update_children_count = """
UPDATE message SET children_count = cc.children_count
FROM (
    SELECT m.id, count(c.id) - COALESCE(SUM(c.deleted::int), 0) AS children_count
    FROM message m
        LEFT JOIN message c ON m.id = c.parent_id
    WHERE m.message_tree_id  = :message_tree_id
    GROUP BY m.id
) AS cc
WHERE message.id = cc.id;
"""
        r = self.db.execute(text(sql_update_children_count), {"message_tree_id": message_tree_id})
        logger.debug(f"update_children_count({message_tree_id=}): {r.rowcount} rows.")

    @managed_tx_method(CommitMode.COMMIT)
    def mark_messages_deleted(self, messages: Message | UUID | list[Message | UUID], recursive: bool = True):
        """
        Marks deleted messages and all their descendants.
        """
        if isinstance(messages, (Message, UUID)):
            messages = [messages]

        ids = []
        for message in messages:
            if isinstance(message, UUID):
                ids.append(message)
            elif isinstance(message, Message):
                ids.append(message.id)
            else:
                raise OasstError("Server error", OasstErrorCode.SERVER_ERROR1, HTTPStatus.INTERNAL_SERVER_ERROR)

        query = update(Message).where(Message.id.in_(ids)).values(deleted=True)
        self.db.execute(query)

        parent_ids = ids
        if recursive:
            while parent_ids:
                query = (
                    update(Message).filter(Message.parent_id.in_(parent_ids)).values(deleted=True).returning(Message.id)
                )

                parent_ids = self.db.execute(query).scalars().all()

    def get_stats(self) -> SystemStats:
        """
        Get data stats such as number of all messages in the system,
        number of deleted and active messages and number of message trees.
        """
        deleted = self.db.query(Message.deleted, func.count()).group_by(Message.deleted)
        nthreads = self.db.query(None, func.count(Message.id)).filter(Message.parent_id.is_(None))
        query = deleted.union_all(nthreads)
        result = {k: v for k, v in query.all()}

        return SystemStats(
            all=result.get(True, 0) + result.get(False, 0),
            active=result.get(False, 0),
            deleted=result.get(True, 0),
            message_trees=result.get(None, 0),
        )

    def handle_message_emoji(self, message_id: UUID, op: protocol_schema.EmojiOp, emoji: protocol_schema) -> Message:
        self.ensure_user_is_enabled()

        message = self.fetch_message(message_id)

        # check if emoji exists
        existing_emoji = (
            self.db.query(MessageEmoji)
            .filter(
                MessageEmoji.message_id == message_id, MessageEmoji.user_id == self.user_id, MessageEmoji.emoji == emoji
            )
            .one_or_none()
        )

        if existing_emoji:
            if op == protocol_schema.EmojiOp.add:
                logger.info(f"Emoji record already exists {message_id=}, {emoji=}, {self.user_id=}")
                return message
            elif op == protocol_schema.EmojiOp.togggle:
                op = protocol_schema.EmojiOp.remove

        if existing_emoji is None:
            if op == protocol_schema.EmojiOp.remove:
                logger.info(f"Emoji record not found {message_id=}, {emoji=}, {self.user_id=}")
                return message
            elif op == protocol_schema.EmojiOp.togggle:
                op = protocol_schema.EmojiOp.add

        if op == protocol_schema.EmojiOp.add:
            # hard coded exclusivity of thumbs_up & thumbs_down
            if emoji == protocol_schema.EmojiCode.thumbs_up and message.has_user_emoji(
                protocol_schema.EmojiCode.thumbs_down.value
            ):
                message = self.handle_message_emoji(
                    message_id, protocol_schema.EmojiOp.remove, protocol_schema.EmojiCode.thumbs_down
                )
            elif emoji == protocol_schema.EmojiCode.thumbs_down and message.has_user_emoji(
                protocol_schema.EmojiCode.thumbs_up.value
            ):
                message = self.handle_message_emoji(
                    message_id, protocol_schema.EmojiOp.remove, protocol_schema.EmojiCode.thumbs_up
                )

            # insert emoji record & increment count
            message_emoji = MessageEmoji(message_id=message.id, user_id=self.user_id, emoji=emoji)
            self.db.add(message_emoji)
            emoji_counts = message.emojis
            if not emoji_counts:
                message.emojis = {emoji.value: 1}
            else:
                count = emoji_counts.get(emoji.value) or 0
                emoji_counts[emoji.value] = count + 1
            if message._user_emojis is None:
                message._user_emojis = []
            if emoji.value not in message._user_emojis:
                message._user_emojis.append(emoji.value)
        elif op == protocol_schema.EmojiOp.remove:
            # remove emoji record and & decrement count
            message = self.fetch_message(message_id)
            if message._user_emojis and emoji.value in message._user_emojis:
                message._user_emojis.remove(emoji.value)
            self.db.delete(existing_emoji)
            emoji_counts = message.emojis
            count = emoji_counts.get(emoji.value)
            if count is not None:
                if count == 1:
                    del emoji_counts[emoji.value]
                else:
                    emoji_counts[emoji.value] = count - 1
                flag_modified(message, "emojis")
                self.db.add(message)
        else:
            raise OasstError("Emoji op not supported", OasstErrorCode.EMOJI_OP_UNSUPPORTED)

        flag_modified(message, "emojis")
        self.db.add(message)
        self.db.flush()
        return message<|MERGE_RESOLUTION|>--- conflicted
+++ resolved
@@ -9,11 +9,8 @@
 import oasst_backend.models.db_payload as db_payload
 import sqlalchemy as sa
 from loguru import logger
-<<<<<<< HEAD
+from oasst_backend.api.deps import FrontendUserId
 from oasst_backend.config import settings
-=======
-from oasst_backend.api.deps import FrontendUserId
->>>>>>> 3a32a10b
 from oasst_backend.journal_writer import JournalWriter
 from oasst_backend.models import (
     ApiClient,
