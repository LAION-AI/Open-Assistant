--- conflicted
+++ resolved
@@ -8,11 +8,7 @@
 import oasst_backend.models.db_payload as db_payload
 from loguru import logger
 from oasst_backend.journal_writer import JournalWriter
-<<<<<<< HEAD
 from oasst_backend.models import ApiClient, Message, MessageReaction, MessageToxicity, Task, TextLabels, User
-=======
-from oasst_backend.models import ApiClient, Message, MessageReaction, TextLabels, User
->>>>>>> f33787b4
 from oasst_backend.models.payload_column_type import PayloadContainer
 from oasst_backend.task_repository import TaskRepository, validate_frontend_message_id
 from oasst_backend.user_repository import UserRepository
@@ -228,7 +224,6 @@
                     OasstErrorCode.TASK_PAYLOAD_TYPE_MISMATCH,
                 )
 
-<<<<<<< HEAD
     def store_task(
         self,
         task: protocol_schema.Task,
@@ -328,43 +323,6 @@
         self.db.refresh(task)
         return task
 
-    def insert_message(
-        self,
-        *,
-        message_id: UUID,
-        frontend_message_id: str,
-        parent_id: UUID,
-        message_tree_id: UUID,
-        task_id: UUID,
-        role: str,
-        payload: db_payload.MessagePayload,
-        payload_type: str = None,
-        depth: int = 0,
-    ) -> Message:
-        if payload_type is None:
-            if payload is None:
-                payload_type = "null"
-            else:
-                payload_type = type(payload).__name__
-
-        message = Message(
-            id=message_id,
-            parent_id=parent_id,
-            message_tree_id=message_tree_id,
-            task_id=task_id,
-            user_id=self.user_id,
-            role=role,
-            frontend_message_id=frontend_message_id,
-            api_client_id=self.api_client.id,
-            payload_type=payload_type,
-            payload=PayloadContainer(payload=payload),
-            depth=depth,
-        )
-        self.db.add(message)
-        self.db.commit()
-        self.db.refresh(message)
-        return message
-
     def insert_toxicity(self, message_id: UUID, model: str, toxicity: float) -> MessageToxicity:
         """Save the toxicity score of a new message in the database.
         Args:
@@ -386,8 +344,6 @@
         self.db.refresh(message_toxicity)
         return message_toxicity
 
-=======
->>>>>>> f33787b4
     def insert_reaction(self, task_id: UUID, payload: db_payload.ReactionPayload) -> MessageReaction:
         if self.user_id is None:
             raise OasstError("User required", OasstErrorCode.USER_NOT_SPECIFIED)
