import datetime
import random
from collections import defaultdict
from http import HTTPStatus
from typing import List, Optional
from uuid import UUID, uuid4

import oasst_backend.models.db_payload as db_payload
from loguru import logger
from oasst_backend.journal_writer import JournalWriter
<<<<<<< HEAD
from oasst_backend.models import ApiClient, Message, MessageReaction, MessageToxicity, TextLabels, User
=======
from oasst_backend.models import ApiClient, Message, MessageEmbedding, MessageReaction, TextLabels, User
>>>>>>> 156e1bca
from oasst_backend.models.payload_column_type import PayloadContainer
from oasst_backend.task_repository import TaskRepository, validate_frontend_message_id
from oasst_backend.user_repository import UserRepository
from oasst_shared.exceptions import OasstError, OasstErrorCode
from oasst_shared.schemas import protocol as protocol_schema
from oasst_shared.schemas.protocol import SystemStats
from sqlalchemy import update
from sqlmodel import Session, func
from starlette.status import HTTP_403_FORBIDDEN, HTTP_404_NOT_FOUND


class PromptRepository:
    def __init__(
        self,
        db: Session,
        api_client: ApiClient,
        client_user: Optional[protocol_schema.User] = None,
        user_repository: Optional[UserRepository] = None,
        task_repository: Optional[TaskRepository] = None,
    ):
        self.db = db
        self.api_client = api_client
        self.user_repository = user_repository or UserRepository(db, api_client)
        self.user = self.user_repository.lookup_client_user(client_user, create_missing=True)
        self.user_id = self.user.id if self.user else None
        self.task_repository = task_repository or TaskRepository(
            db, api_client, client_user, user_repository=self.user_repository
        )
        self.journal = JournalWriter(db, api_client, self.user)

    def fetch_message_by_frontend_message_id(self, frontend_message_id: str, fail_if_missing: bool = True) -> Message:
        validate_frontend_message_id(frontend_message_id)
        message: Message = (
            self.db.query(Message)
            .filter(Message.api_client_id == self.api_client.id, Message.frontend_message_id == frontend_message_id)
            .one_or_none()
        )
        if fail_if_missing and message is None:
            raise OasstError(
                f"Message with frontend_message_id {frontend_message_id} not found.",
                OasstErrorCode.MESSAGE_NOT_FOUND,
                HTTP_404_NOT_FOUND,
            )
        return message

    def insert_message(
        self,
        *,
        message_id: UUID,
        frontend_message_id: str,
        parent_id: UUID,
        message_tree_id: UUID,
        task_id: UUID,
        role: str,
        payload: db_payload.MessagePayload,
        payload_type: str = None,
        depth: int = 0,
    ) -> Message:
        if payload_type is None:
            if payload is None:
                payload_type = "null"
            else:
                payload_type = type(payload).__name__

        message = Message(
            id=message_id,
            parent_id=parent_id,
            message_tree_id=message_tree_id,
            task_id=task_id,
            user_id=self.user_id,
            role=role,
            frontend_message_id=frontend_message_id,
            api_client_id=self.api_client.id,
            payload_type=payload_type,
            payload=PayloadContainer(payload=payload),
            depth=depth,
        )
        self.db.add(message)
        self.db.commit()
        self.db.refresh(message)
        return message

    def store_text_reply(
        self,
        text: str,
        frontend_message_id: str,
        user_frontend_message_id: str,
    ) -> Message:
        validate_frontend_message_id(frontend_message_id)
        validate_frontend_message_id(user_frontend_message_id)

        task = self.task_repository.fetch_task_by_frontend_message_id(frontend_message_id)

        if task is None:
            raise OasstError(f"Task for {frontend_message_id=} not found", OasstErrorCode.TASK_NOT_FOUND)
        if task.expired:
            raise OasstError("Task already expired.", OasstErrorCode.TASK_EXPIRED)
        if not task.ack:
            raise OasstError("Task is not acknowledged.", OasstErrorCode.TASK_NOT_ACK)
        if task.done:
            raise OasstError("Task already done.", OasstErrorCode.TASK_ALREADY_DONE)

        # If there's no parent message assume user started new conversation
        role = "prompter"
        depth = 0

        if task.parent_message_id:
            parent_message = self.fetch_message(task.parent_message_id)
            parent_message.children_count += 1
            self.db.add(parent_message)

            depth = parent_message.depth + 1
            if parent_message.role == "assistant":
                role = "prompter"
            else:
                role = "assistant"

        # create reply message
        new_message_id = uuid4()
        user_message = self.insert_message(
            message_id=new_message_id,
            frontend_message_id=user_frontend_message_id,
            parent_id=task.parent_message_id,
            message_tree_id=task.message_tree_id or new_message_id,
            task_id=task.id,
            role=role,
            payload=db_payload.MessagePayload(text=text),
            depth=depth,
        )
        if not task.collective:
            task.done = True
            self.db.add(task)
        self.db.commit()
        self.journal.log_text_reply(task=task, message_id=new_message_id, role=role, length=len(text))
        return user_message

    def store_rating(self, rating: protocol_schema.MessageRating) -> MessageReaction:
        message = self.fetch_message_by_frontend_message_id(rating.message_id, fail_if_missing=True)

        task = self.task_repository.fetch_task_by_frontend_message_id(rating.message_id)
        task_payload: db_payload.RateSummaryPayload = task.payload.payload
        if type(task_payload) != db_payload.RateSummaryPayload:
            raise OasstError(
                f"Task payload type mismatch: {type(task_payload)=} != {db_payload.RateSummaryPayload}",
                OasstErrorCode.TASK_PAYLOAD_TYPE_MISMATCH,
            )

        if rating.rating < task_payload.scale.min or rating.rating > task_payload.scale.max:
            raise OasstError(
                f"Invalid rating value: {rating.rating=} not in {task_payload.scale=}",
                OasstErrorCode.RATING_OUT_OF_RANGE,
            )

        # store reaction to message
        reaction_payload = db_payload.RatingReactionPayload(rating=rating.rating)
        reaction = self.insert_reaction(message.id, reaction_payload)
        if not task.collective:
            task.done = True
            self.db.add(task)

        self.journal.log_rating(task, message_id=message.id, rating=rating.rating)
        logger.info(f"Ranking {rating.rating} stored for task {task.id}.")
        return reaction

    def store_ranking(self, ranking: protocol_schema.MessageRanking) -> MessageReaction:
        # fetch task
        task = self.task_repository.fetch_task_by_frontend_message_id(ranking.message_id)
        if not task.collective:
            task.done = True
            self.db.add(task)

        task_payload: db_payload.RankConversationRepliesPayload | db_payload.RankInitialPromptsPayload = (
            task.payload.payload
        )

        match type(task_payload):

            case db_payload.RankPrompterRepliesPayload | db_payload.RankAssistantRepliesPayload:
                # validate ranking
                num_replies = len(task_payload.replies)
                if sorted(ranking.ranking) != list(range(num_replies)):
                    raise OasstError(
                        f"Invalid ranking submitted. Each reply index must appear exactly once ({num_replies=}).",
                        OasstErrorCode.INVALID_RANKING_VALUE,
                    )

                # store reaction to message
                reaction_payload = db_payload.RankingReactionPayload(ranking=ranking.ranking)
                reaction = self.insert_reaction(task.id, reaction_payload)
                # TODO: resolve message_id
                self.journal.log_ranking(task, message_id=None, ranking=ranking.ranking)

                logger.info(f"Ranking {ranking.ranking} stored for task {task.id}.")

                return reaction

            case db_payload.RankInitialPromptsPayload:
                # validate ranking
                if sorted(ranking.ranking) != list(range(num_prompts := len(task_payload.prompts))):
                    raise OasstError(
                        f"Invalid ranking submitted. Each reply index must appear exactly once ({num_prompts=}).",
                        OasstErrorCode.INVALID_RANKING_VALUE,
                    )

                # store reaction to message
                reaction_payload = db_payload.RankingReactionPayload(ranking=ranking.ranking)
                reaction = self.insert_reaction(task.id, reaction_payload)
                # TODO: resolve message_id
                self.journal.log_ranking(task, message_id=None, ranking=ranking.ranking)

                logger.info(f"Ranking {ranking.ranking} stored for task {task.id}.")

                return reaction

            case _:
                raise OasstError(
                    f"task payload type mismatch: {type(task_payload)=} != {db_payload.RankConversationRepliesPayload}",
                    OasstErrorCode.TASK_PAYLOAD_TYPE_MISMATCH,
                )

<<<<<<< HEAD
    def insert_toxicity(self, message_id: UUID, model: str, toxicity: float) -> MessageToxicity:
        """Save the toxicity score of a new message in the database.
        Args:
            message_id (UUID): the identifier of the message we want to save its toxicity score
            model (str): the model used for creating the toxicity score
            toxicity (float): the values obtained from the message & model
        Raises:
            OasstError: if misses some of the before params
        Returns:
            MessageToxicity: the instance in the database of the score saved for that message
        """

        if None in (message_id, model, toxicity):
            raise OasstError("Paramters missing to add toxicity", OasstErrorCode.GENERIC_ERROR)

        message_toxicity = MessageToxicity(message_id=message_id, model=model, toxicity=toxicity)
        self.db.add(message_toxicity)
        self.db.commit()
        self.db.refresh(message_toxicity)
        return message_toxicity
=======
    def insert_message_embedding(self, message_id: UUID, model: str, embedding: List[float]) -> MessageEmbedding:
        """Insert the embedding of a new message in the database.

        Args:
            message_id (UUID): the identifier of the message we want to save its embedding
            model (str): the model used for creating the embedding
            embedding (List[float]): the values obtained from the message & model

        Raises:
            OasstError: if misses some of the before params

        Returns:
            MessageEmbedding: the instance in the database of the embedding saved for that message
        """

        if None in (message_id, model, embedding):
            raise OasstError("Paramters missing to add embedding", OasstErrorCode.GENERIC_ERROR)

        message_embedding = MessageEmbedding(message_id=message_id, model=model, embedding=embedding)
        self.db.add(message_embedding)
        self.db.commit()
        self.db.refresh(message_embedding)
        return message_embedding
>>>>>>> 156e1bca

    def insert_reaction(self, task_id: UUID, payload: db_payload.ReactionPayload) -> MessageReaction:
        if self.user_id is None:
            raise OasstError("User required", OasstErrorCode.USER_NOT_SPECIFIED)

        container = PayloadContainer(payload=payload)
        reaction = MessageReaction(
            task_id=task_id,
            user_id=self.user_id,
            payload=container,
            api_client_id=self.api_client.id,
            payload_type=type(payload).__name__,
        )
        self.db.add(reaction)
        self.db.commit()
        self.db.refresh(reaction)
        return reaction

    def store_text_labels(self, text_labels: protocol_schema.TextLabels) -> TextLabels:
        model = TextLabels(
            api_client_id=self.api_client.id,
            message_id=text_labels.message_id,
            user_id=self.user_id,
            text=text_labels.text,
            labels=text_labels.labels,
        )

        self.db.add(model)
        self.db.commit()
        self.db.refresh(model)
        return model

    def fetch_random_message_tree(self, require_role: str = None) -> list[Message]:
        """
        Loads all messages of a random message_tree.

        :param require_role: If set loads only message_tree which has
            at least one message with given role.
        """
        distinct_message_trees = self.db.query(Message.message_tree_id).distinct(Message.message_tree_id)
        if require_role:
            distinct_message_trees = distinct_message_trees.filter(Message.role == require_role)
        distinct_message_trees = distinct_message_trees.subquery()

        random_message_tree = self.db.query(distinct_message_trees).order_by(func.random()).limit(1)
        message_tree_messages = self.db.query(Message).filter(Message.message_tree_id.in_(random_message_tree)).all()
        return message_tree_messages

    def fetch_random_conversation(self, last_message_role: str = None) -> list[Message]:
        """
        Picks a random linear conversation starting from any root message
        and ending somewhere in the message_tree, possibly at the root itself.

        :param last_message_role: If set will form a conversation ending with a message
            created by this role. Necessary for the tasks like "user_reply" where
            the user should reply as a human and hence the last message of the conversation
            needs to have "assistant" role.
        """
        messages_tree = self.fetch_random_message_tree(last_message_role)
        if not messages_tree:
            raise OasstError("No message tree found", OasstErrorCode.NO_MESSAGE_TREE_FOUND)
        if last_message_role:
            conv_messages = [m for m in messages_tree if m.role == last_message_role]
            conv_messages = [random.choice(conv_messages)]
        else:
            conv_messages = [random.choice(messages_tree)]
        messages_tree = {m.id: m for m in messages_tree}

        while True:
            if not conv_messages[-1].parent_id:
                # reached the start of the conversation
                break

            parent_message = messages_tree[conv_messages[-1].parent_id]
            conv_messages.append(parent_message)

        return list(reversed(conv_messages))

    def fetch_random_initial_prompts(self, size: int = 5):
        messages = self.db.query(Message).filter(Message.parent_id.is_(None)).order_by(func.random()).limit(size).all()
        return messages

    def fetch_message_tree(self, message_tree_id: UUID):
        return self.db.query(Message).filter(Message.message_tree_id == message_tree_id).all()

    def fetch_multiple_random_replies(self, max_size: int = 5, message_role: str = None):
        """
        Fetch a conversation with multiple possible replies to it.

        This function finds a random message with >1 replies,
        forms a conversation from the corresponding message tree root up to this message
        and fetches up to max_size possible replies in continuation to this conversation.
        """
        parent = self.db.query(Message.id).filter(Message.children_count > 1)
        if message_role:
            parent = parent.filter(Message.role == message_role)

        parent = parent.order_by(func.random()).limit(1)
        replies = (
            self.db.query(Message).filter(Message.parent_id.in_(parent)).order_by(func.random()).limit(max_size).all()
        )
        if not replies:
            raise OasstError("No replies found", OasstErrorCode.NO_REPLIES_FOUND)

        message_tree = self.fetch_message_tree(replies[0].message_tree_id)
        message_tree = {p.id: p for p in message_tree}
        conversation = [message_tree[replies[0].parent_id]]
        while True:
            if not conversation[-1].parent_id:
                # reached start of the conversation
                break

            parent_message = message_tree[conversation[-1].parent_id]
            conversation.append(parent_message)

        conversation = reversed(conversation)

        return conversation, replies

    def fetch_message(self, message_id: UUID, fail_if_missing: bool = True) -> Optional[Message]:
        message = self.db.query(Message).filter(Message.id == message_id).one_or_none()
        if fail_if_missing and not message:
            raise OasstError("Message not found", OasstErrorCode.MESSAGE_NOT_FOUND, HTTP_404_NOT_FOUND)
        return message

    @staticmethod
    def trace_conversation(messages: list[Message] | dict[UUID, Message], last_message: Message) -> list[Message]:
        """
        Pick messages from a collection so that the result makes a linear conversation
        starting from a message tree root and up to the given message.
        Returns an ordered list of messages starting from the message tree root.
        """
        if isinstance(messages, list):
            messages = {m.id: m for m in messages}
        if not isinstance(messages, dict):
            # This should not normally happen
            raise OasstError("Server error", OasstErrorCode.SERVER_ERROR, HTTPStatus.INTERNAL_SERVER_ERROR)

        conv = [last_message]
        while conv[-1].parent_id:
            if conv[-1].parent_id not in messages:
                # Can't form a continuous conversation
                raise OasstError("Server error", OasstErrorCode.SERVER_ERROR, HTTPStatus.INTERNAL_SERVER_ERROR)

            parent_message = messages[conv[-1].parent_id]
            conv.append(parent_message)

        return list(reversed(conv))

    def fetch_message_conversation(self, message: Message | UUID) -> list[Message]:
        """
        Fetch a conversation from the tree root and up to this message.
        """
        if isinstance(message, UUID):
            message = self.fetch_message(message)

        tree_messages = self.fetch_message_tree(message.message_tree_id)
        return self.trace_conversation(tree_messages, message)

    def fetch_tree_from_message(self, message: Message | UUID) -> list[Message]:
        """
        Fetch message tree this message belongs to.
        """
        if isinstance(message, UUID):
            message = self.fetch_message(message)
        return self.fetch_message_tree(message.message_tree_id)

    def fetch_message_children(self, message: Message | UUID) -> list[Message]:
        """
        Get all direct children of this message
        """
        if isinstance(message, Message):
            message = message.id

        children = self.db.query(Message).filter(Message.parent_id == message).all()
        return children

    @staticmethod
    def trace_descendants(root: Message, messages: list[Message]) -> list[Message]:
        children = defaultdict(list)
        for msg in messages:
            children[msg.parent_id].append(msg)

        def _traverse_subtree(m: Message):
            for child in children[m.id]:
                yield child
                yield from _traverse_subtree(child)

        return list(_traverse_subtree(root))

    def fetch_message_descendants(self, message: Message | UUID, max_depth: int = None) -> list[Message]:
        """
        Find all descendant messages to this message.

        This function creates a subtree of messages starting from given root message.
        """
        if isinstance(message, UUID):
            message = self.fetch_message(message)

        desc = self.db.query(Message).filter(
            Message.message_tree_id == message.message_tree_id, Message.depth > message.depth
        )
        if max_depth is not None:
            desc = desc.filter(Message.depth <= max_depth)

        desc = desc.all()

        return self.trace_descendants(message, desc)

    def fetch_longest_conversation(self, message: Message | UUID) -> list[Message]:
        tree = self.fetch_tree_from_message(message)
        max_message = max(tree, key=lambda m: m.depth)
        return self.trace_conversation(tree, max_message)

    def fetch_message_with_max_children(self, message: Message | UUID) -> tuple[Message, list[Message]]:
        tree = self.fetch_tree_from_message(message)
        max_message = max(tree, key=lambda m: m.children_count)
        return max_message, [m for m in tree if m.parent_id == max_message.id]

    def query_messages(
        self,
        user_id: Optional[UUID] = None,
        username: Optional[str] = None,
        api_client_id: Optional[UUID] = None,
        desc: bool = True,
        limit: Optional[int] = 10,
        start_date: Optional[datetime.datetime] = None,
        end_date: Optional[datetime.datetime] = None,
        only_roots: bool = False,
        deleted: Optional[bool] = None,
    ) -> list[Message]:
        if not self.api_client.trusted and not api_client_id:
            # Let unprivileged api clients query their own messages without api_client_id being set
            api_client_id = self.api_client.id

        if not self.api_client.trusted and api_client_id != self.api_client.id:
            # Unprivileged api client asks for foreign messages
            raise OasstError("Forbidden", OasstErrorCode.API_CLIENT_NOT_AUTHORIZED, HTTP_403_FORBIDDEN)

        messages = self.db.query(Message)
        if user_id:
            messages = messages.filter(Message.user_id == user_id)
        if username:
            messages = messages.join(User)
            messages = messages.filter(User.username == username)
        if api_client_id:
            messages = messages.filter(Message.api_client_id == api_client_id)

        if start_date:
            messages = messages.filter(Message.created_date >= start_date)
        if end_date:
            messages = messages.filter(Message.created_date < end_date)

        if only_roots:
            messages = messages.filter(Message.parent_id.is_(None))

        if deleted is not None:
            messages = messages.filter(Message.deleted == deleted)

        if desc:
            messages = messages.order_by(Message.created_date.desc())
        else:
            messages = messages.order_by(Message.created_date.asc())

        if limit is not None:
            messages = messages.limit(limit)

        # TODO: Pagination could be great at some point
        return messages.all()

    def mark_messages_deleted(self, messages: Message | UUID | list[Message | UUID], recursive: bool = True):
        """
        Marks deleted messages and all their descendants.
        """
        if isinstance(messages, (Message, UUID)):
            messages = [messages]

        ids = []
        for message in messages:
            if isinstance(message, UUID):
                ids.append(message)
            elif isinstance(message, Message):
                ids.append(message.id)
            else:
                raise OasstError("Server error", OasstErrorCode.SERVER_ERROR, HTTPStatus.INTERNAL_SERVER_ERROR)

        query = update(Message).where(Message.id.in_(ids)).values(deleted=True)
        self.db.execute(query)

        parent_ids = ids
        if recursive:
            while parent_ids:
                query = (
                    update(Message).filter(Message.parent_id.in_(parent_ids)).values(deleted=True).returning(Message.id)
                )

                parent_ids = self.db.execute(query).scalars().all()

        self.db.commit()

    def get_stats(self) -> SystemStats:
        """
        Get data stats such as number of all messages in the system,
        number of deleted and active messages and number of message trees.
        """
        deleted = self.db.query(Message.deleted, func.count()).group_by(Message.deleted)
        nthreads = self.db.query(None, func.count(Message.id)).filter(Message.parent_id.is_(None))
        query = deleted.union_all(nthreads)
        result = {k: v for k, v in query.all()}

        return SystemStats(
            all=result.get(True, 0) + result.get(False, 0),
            active=result.get(False, 0),
            deleted=result.get(True, 0),
            message_trees=result.get(None, 0),
        )<|MERGE_RESOLUTION|>--- conflicted
+++ resolved
@@ -8,11 +8,15 @@
 import oasst_backend.models.db_payload as db_payload
 from loguru import logger
 from oasst_backend.journal_writer import JournalWriter
-<<<<<<< HEAD
-from oasst_backend.models import ApiClient, Message, MessageReaction, MessageToxicity, TextLabels, User
-=======
-from oasst_backend.models import ApiClient, Message, MessageEmbedding, MessageReaction, TextLabels, User
->>>>>>> 156e1bca
+from oasst_backend.models import (
+    ApiClient,
+    Message,
+    MessageEmbedding,
+    MessageReaction,
+    MessageToxicity,
+    TextLabels,
+    User,
+)
 from oasst_backend.models.payload_column_type import PayloadContainer
 from oasst_backend.task_repository import TaskRepository, validate_frontend_message_id
 from oasst_backend.user_repository import UserRepository
@@ -233,7 +237,6 @@
                     OasstErrorCode.TASK_PAYLOAD_TYPE_MISMATCH,
                 )
 
-<<<<<<< HEAD
     def insert_toxicity(self, message_id: UUID, model: str, toxicity: float) -> MessageToxicity:
         """Save the toxicity score of a new message in the database.
         Args:
@@ -254,7 +257,7 @@
         self.db.commit()
         self.db.refresh(message_toxicity)
         return message_toxicity
-=======
+
     def insert_message_embedding(self, message_id: UUID, model: str, embedding: List[float]) -> MessageEmbedding:
         """Insert the embedding of a new message in the database.
 
@@ -278,7 +281,6 @@
         self.db.commit()
         self.db.refresh(message_embedding)
         return message_embedding
->>>>>>> 156e1bca
 
     def insert_reaction(self, task_id: UUID, payload: db_payload.ReactionPayload) -> MessageReaction:
         if self.user_id is None:
