--- conflicted
+++ resolved
@@ -9,11 +9,7 @@
 from oasst_backend.api.v1.utils import prepare_conversation
 from oasst_backend.config import settings
 from oasst_backend.prompt_repository import PromptRepository, TaskRepository
-<<<<<<< HEAD
-from oasst_backend.utils.hugging_face import save_toxicity
-=======
-from oasst_backend.utils.hugging_face import HfEmbeddingModel, HfUrl, HuggingFaceAPI
->>>>>>> 156e1bca
+from oasst_backend.utils.hugging_face import HfEmbeddingModel, HfUrl, HuggingFaceAPI, save_toxicity
 from oasst_shared.exceptions import OasstError, OasstErrorCode
 from oasst_shared.schemas import protocol as protocol_schema
 from sqlmodel import Session
@@ -280,20 +276,15 @@
                 )
 
                 # here we store the text reply in the database
-<<<<<<< HEAD
                 new_message = pr.store_text_reply(
-=======
-                newMessage = pr.store_text_reply(
->>>>>>> 156e1bca
                     text=interaction.text,
                     frontend_message_id=interaction.message_id,
                     user_frontend_message_id=interaction.user_message_id,
                 )
 
-<<<<<<< HEAD
-                if not settings.DEBUT_SKIP_TOXICITY_CALCULATION:
+                if not settings.DEBUG_SKIP_TOXICITY_CALCULATION:
                     save_toxicity(interaction, pr, new_message)
-=======
+
                 if not settings.DEBUG_SKIP_EMBEDDING_COMPUTATION:
                     try:
                         hugging_face_api = HuggingFaceAPI(
@@ -301,15 +292,15 @@
                         )
                         embedding = await hugging_face_api.post(interaction.text)
                         pr.insert_message_embedding(
-                            message_id=newMessage.id, model=HfEmbeddingModel.MINILM.value, embedding=embedding
+                            message_id=new_message.id, model=HfEmbeddingModel.MINILM.value, embedding=embedding
                         )
                     except OasstError:
                         logger.error(
                             f"Could not fetch embbeddings for text reply to {interaction.message_id=} with {interaction.text=} by {interaction.user=}."
                         )
->>>>>>> 156e1bca
 
                 return protocol_schema.TaskDone()
+
             case protocol_schema.MessageRating:
                 logger.info(
                     f"Frontend reports rating of {interaction.message_id=} with {interaction.rating=} by {interaction.user=}."
