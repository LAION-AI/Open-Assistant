--- conflicted
+++ resolved
@@ -1,9 +1,5 @@
-<<<<<<< HEAD
-from typing import Callable
-=======
 from typing import Optional
 from uuid import UUID
->>>>>>> 0601d874
 
 from fastapi import APIRouter, Depends, HTTPException
 from fastapi.security.api_key import APIKey
@@ -23,36 +19,15 @@
 router = APIRouter()
 
 
-def prompt_repository_factory(
-    db: Session = Depends(deps.get_db),
-    api_key: APIKey = Depends(deps.get_api_key),
-) -> Callable[[str], PromptRepository]:
-    api_client = deps.api_auth(api_key, db)
-
-    def _factory(user: str) -> PromptRepository | None:
-        return PromptRepository(db, api_client, client_user=user)
-
-    return _factory
-
-
 @router.post("/", status_code=HTTP_204_NO_CONTENT)
 def label_text(
     *,
-<<<<<<< HEAD
-    factory: Callable[[str], PromptRepository] = Depends(prompt_repository_factory),
-=======
     api_key: APIKey = Depends(deps.get_api_key),
->>>>>>> 0601d874
     text_labels: protocol_schema.TextLabels,
 ) -> None:
     """
     Label a piece of text.
     """
-<<<<<<< HEAD
-    try:
-        logger.info(f"Labeling text {text_labels=}.")
-        factory(text_labels.user).store_text_labels(text_labels)
-=======
 
     @managed_tx_function(CommitMode.COMMIT)
     def store_text_labels(session: deps.Session):
@@ -66,7 +41,6 @@
 
     except OasstError:
         raise
->>>>>>> 0601d874
     except Exception:
         logger.exception("Failed to store label.")
         raise HTTPException(
@@ -120,4 +94,4 @@
             LabelDescription(name=l.value, widget=l.widget.value, display_text=l.display_text, help_text=l.help_text)
             for l in report_labels
         ]
-    )+    )
