--- conflicted
+++ resolved
@@ -4,17 +4,13 @@
 from fastapi import APIRouter, Depends
 from loguru import logger
 from oasst_backend.api import deps
-<<<<<<< HEAD
 from oasst_backend.config import Settings, settings
-from oasst_backend.models.api_client import ApiClient
-=======
 from oasst_backend.models.api_client import ApiClient
 from oasst_backend.prompt_repository import PromptRepository
 from oasst_backend.tree_manager import TreeManager
 from oasst_backend.utils.database_utils import CommitMode, managed_tx_function
 from oasst_shared.schemas.protocol import SystemStats
 from oasst_shared.utils import ScopeTimer
->>>>>>> 335af5d6
 
 router = APIRouter()
 
@@ -44,7 +40,6 @@
     return api_client.api_key
 
 
-<<<<<<< HEAD
 @router.get("/backend_settings/full", response_model=Settings)
 async def get_backend_settings_full(api_client: ApiClient = Depends(deps.get_trusted_api_client)) -> Settings:
     logger.info(
@@ -72,7 +67,8 @@
 @router.get("/backend_settings/public", response_model=PublicSettings)
 async def get_backend_settings_public(api_client: ApiClient = Depends(deps.get_api_client)) -> PublicSettings:
     return PublicSettings(**settings.dict())
-=======
+
+
 class PurgeResultModel(pydantic.BaseModel):
     before: SystemStats
     after: SystemStats
@@ -114,5 +110,4 @@
         )
 
     logger.info(f"{before=}; {after=}")
-    return PurgeResultModel(before=before, after=after, preview=preview, duration=timer.elapsed)
->>>>>>> 335af5d6
+    return PurgeResultModel(before=before, after=after, preview=preview, duration=timer.elapsed)