--- conflicted
+++ resolved
@@ -142,18 +142,7 @@
                                 msg.parent_message_id, fail_if_missing=True
                             )
                             conversation_messages = pr.fetch_message_conversation(parent_message)
-<<<<<<< HEAD
-                            conversation = protocol_schema.Conversation(
-                                messages=[
-                                    protocol_schema.ConversationMessage(
-                                        text=cmsg.text,
-                                        is_assistant=cmsg.role == "assistant",
-                                        message_id=cmsg.id,
-                                        fronend_message_id=cmsg.frontend_message_id,
-                                    )
-                                    for cmsg in conversation_messages
-                                ]
-                            )
+                            conversation = prepare_conversation(conversation_messages)
                             if msg.role == "assistant":
                                 task = tr.store_task(
                                     protocol_schema.AssistantReplyTask(conversation=conversation),
@@ -166,14 +155,6 @@
                                     message_tree_id=parent_message.message_tree_id,
                                     parent_message_id=parent_message.id,
                                 )
-=======
-                            conversation = prepare_conversation(conversation_messages)
-                            task = tr.store_task(
-                                protocol_schema.AssistantReplyTask(conversation=conversation),
-                                message_tree_id=parent_message.message_tree_id,
-                                parent_message_id=parent_message.id,
-                            )
->>>>>>> f32ec789
                         tr.bind_frontend_message_id(task.id, msg.task_message_id)
                         message = pr.store_text_reply(
                             msg.text, msg.task_message_id, msg.user_message_id, review_count=5, review_result=True
