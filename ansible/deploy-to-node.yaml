--- conflicted
+++ resolved
@@ -203,15 +203,11 @@
             "{{ lookup('ansible.builtin.env', 'WEB_DISCORD_CLIENT_ID') }}"
           DISCORD_CLIENT_SECRET:
             "{{ lookup('ansible.builtin.env', 'WEB_DISCORD_CLIENT_SECRET') }}"
-<<<<<<< HEAD
-          EMAIL_FROM: open-assistant@laion.ai
-=======
           GOOGLE_CLIENT_ID:
             "{{ lookup('ansible.builtin.env', 'WEB_GOOGLE_CLIENT_ID') }}"
           GOOGLE_CLIENT_SECRET:
             "{{ lookup('ansible.builtin.env', 'WEB_GOOGLE_CLIENT_SECRET') }}"
-          EMAIL_FROM: open-assistent@laion.ai
->>>>>>> c77f7107
+          EMAIL_FROM: open-assistant@laion.ai
           EMAIL_SERVER_HOST:
             "{{ lookup('ansible.builtin.env', 'WEB_EMAIL_SERVER_HOST') }}"
           EMAIL_SERVER_PASSWORD:
