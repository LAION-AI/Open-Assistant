## Adding new locales to i18n

This guide will help you add a new locale to the `i18n` setup.

### Prerequisites

- An up-to-date branch with the `main` branch.
- Familiarity with `i18n`, `react-i18next`, and `next-i18next` libraries is beneficial.

### Adding a new language

1. Determine the language and country codes using `ISO 639-1`. For example, `en` for English.
1. Create a new directory within the `public/locales` directory using the language and country codes as the name, for
   example `en`.
1. Copy all the files from the `en` directory into the newly created directory.
1. Edit the copied the text in the copied files with the desired language.
1. Add the new language to the list in `next-i18next.config.js` if it does not already exist.
1. Follow the instructions in [Website README](<[README.md](../../../website/README.md)>) to run and test the new
   language by changing the active locale in the application and verifying that all translated keys are properly
   displayed.
1. Commit your changes and open a pull request against the `main` branch for review.

### Editing existing translation files

When editing existing translations, follow these rules:

1. English translations are required, and other locales fall back to them.
1. Keep translation keys in alphabetical order.
1. Add all translations for higher-level components (e.g. `Layout.ts`) in `common.json` to prevent hydration issues.
1. Add reused translation keys in `common.json`.
1. Split translation files into separate files by feature or route.

### Finding missing translations

A script can be used to find missing and potentially untranslated locale files. Run the script from the root dir using
`python scripts/frontend-development/find-missing-locales.py`.

<<<<<<< HEAD
You may pass any languages you want to include in the search to the script like so:\
`python scripts/frontend-development/find-missing-locales.py de ja`\
This would only show missing/untranslated strings in the German (de) and Japanese (ja) locale files.\
Passing nothing will default to searching all locales instead.

If you have any questions or need further assistance, please reach out.
=======
If you have any questions or need further assistance, please reach out.

### Adding missing translations

A script can be used to add missing entries to locale files. Run the script from the root dir using
`python scripts/frontend-development/add_missing_json_locale_entries.py -h` for help on how to use it.
>>>>>>> 31d4e61f
<|MERGE_RESOLUTION|>--- conflicted
+++ resolved
@@ -35,18 +35,14 @@
 A script can be used to find missing and potentially untranslated locale files. Run the script from the root dir using
 `python scripts/frontend-development/find-missing-locales.py`.
 
-<<<<<<< HEAD
 You may pass any languages you want to include in the search to the script like so:\
 `python scripts/frontend-development/find-missing-locales.py de ja`\
 This would only show missing/untranslated strings in the German (de) and Japanese (ja) locale files.\
 Passing nothing will default to searching all locales instead.
 
 If you have any questions or need further assistance, please reach out.
-=======
-If you have any questions or need further assistance, please reach out.
 
 ### Adding missing translations
 
 A script can be used to add missing entries to locale files. Run the script from the root dir using
-`python scripts/frontend-development/add_missing_json_locale_entries.py -h` for help on how to use it.
->>>>>>> 31d4e61f
+`python scripts/frontend-development/add_missing_json_locale_entries.py -h` for help on how to use it.