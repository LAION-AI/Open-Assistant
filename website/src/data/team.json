--- conflicted
+++ resolved
@@ -88,19 +88,17 @@
       "githubURL": "https://github.com/shahules786",
       "imageURL": "https://avatars.githubusercontent.com/u/25312635?v=4"
     },
-<<<<<<< HEAD
     "gfjam": {
       "name": "James Melvin Ebenezer",
       "title": "Full stack and ML Engineer",
       "githubURL": "https://github.com/melvinebenezer",
       "imageURL": "https://avatars.githubusercontent.com/u/6395936?s=40&v=4"
-=======
+    },
     "jmete": {
       "name": "James Mete",
       "title": "Data Scientist",
       "githubURL": "https://github.com/Jmete",
       "imageURL": "https://avatars.githubusercontent.com/u/22094024?v=4"
->>>>>>> a31d0f7c
     }
   },
   "groups": [
