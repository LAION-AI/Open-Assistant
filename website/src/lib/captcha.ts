--- conflicted
+++ resolved
@@ -22,10 +22,6 @@
   ipAdress: string,
   options?: { cdata?: string; action?: string }
 ): Promise<CheckCaptchaResponse> => {
-<<<<<<< HEAD
-  console.log("validation captcha");
-=======
->>>>>>> d131194a
   if (!token) {
     return {
       success: false,
