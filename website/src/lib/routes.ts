--- conflicted
+++ resolved
@@ -46,17 +46,12 @@
   AVAILABLE_TASK: withLang("/api/available_tasks"),
   RECENT_MESSAGES: withLang("/api/messages"),
   ADMIN_DELETE_MESSAGE: (messageId: string) => createRoute(`/api/admin/delete_message/${messageId}`),
-<<<<<<< HEAD
   ADMIN_UNDELETE_MESSAGE: (messageId: string) => createRoute(`/api/admin/undelete_message/${messageId}`),
-  GET_CHAT_MESSAGES: (chat_id: string) => `/api/chat/message?${new URLSearchParams({ chat_id })}`,
-=======
   ADMIN_MESSAGE_LIST: (query: CursorPaginationState & { user_id?: string; include_user?: boolean }) =>
     createRoute("/api/admin/messages", query),
-
   // chat:
   GET_CHAT: (chat_id: string) => createRoute(`/api/chat`, { chat_id }),
   GET_MESSAGE: (chat_id: string, message_id) => createRoute(`/api/chat/message`, { chat_id, message_id }),
->>>>>>> 4474123f
   CREATE_CHAT_MESSAGE: `/api/chat/message`,
   CHAT_MESSAGE_VOTE: `/api/chat/vote`,
   STREAM_CHAT_MESSAGE: (chat_id: string, message_id: string) =>
