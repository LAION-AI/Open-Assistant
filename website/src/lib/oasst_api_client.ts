import type { EmojiOp, Message } from "src/types/Conversation";
import { LeaderboardReply, LeaderboardTimeFrame } from "src/types/Leaderboard";
import type { AvailableTasks } from "src/types/Task";
import type { BackendUser, BackendUserCore, FetchUsersParams, FetchUsersResponse } from "src/types/Users";

export class OasstError {
  message: string;
  errorCode: number;
  httpStatusCode: number;
  path: string;
  method: string;

  constructor({
    errorCode,
    httpStatusCode,
    message,
    path,
    method,
  }: {
    message: string;
    errorCode: number;
    httpStatusCode: number;
    path: string;
    method: string;
  }) {
    this.message = message;
    this.errorCode = errorCode;
    this.httpStatusCode = httpStatusCode;
    this.path = path;
    this.method = method;
  }

  toString() {
    return JSON.stringify(this);
  }
}

export class OasstApiClient {
  oasstApiUrl: string;
  oasstApiKey: string;
  userHeaders: Record<string, string> = {};

  constructor(oasstApiUrl: string, oasstApiKey: string, user?: BackendUserCore) {
    this.oasstApiUrl = oasstApiUrl;
    this.oasstApiKey = oasstApiKey;
    if (user) {
      this.userHeaders = {
        "X-OASST-USER": `${user.auth_method}:${user.id}`,
      };
    }
  }

  private async request<T>(
    method: "GET" | "POST" | "PUT" | "DELETE",
    path: string,
    init?: RequestInit
  ): Promise<T | null> {
    const resp = await fetch(`${this.oasstApiUrl}${path}`, {
      method,
      ...init,
      headers: {
        ...init?.headers,
        ...this.userHeaders,
        "X-API-Key": this.oasstApiKey,
        "Content-Type": "application/json",
      },
    });

    if (resp.status === 204) {
      return null;
    }

    if (resp.status >= 300) {
      const errorText = await resp.text();
      let error;
      try {
        error = JSON.parse(errorText);
      } catch (e) {
        throw new OasstError({
          message: errorText,
          errorCode: 0,
          httpStatusCode: resp.status,
          path,
          method,
        });
      }
      throw new OasstError({
        message: error.message ?? error,
        errorCode: error.error_code,
        httpStatusCode: resp.status,
        path,
        method,
      });
    }

    return resp.json();
  }

  private async post<T>(path: string, body: unknown) {
    return this.request<T>("POST", path, {
      body: JSON.stringify(body),
    });
  }

  private async put<T>(path: string) {
    return this.request<T>("PUT", path);
  }

  private async get<T>(path: string, query?: Record<string, string | number | boolean | undefined>) {
    if (!query) {
      return this.request<T>("GET", path);
    }

    const filteredQuery = Object.fromEntries(
      Object.entries(query).filter(([, value]) => value !== undefined)
    ) as Record<string, string>;

    const params = new URLSearchParams(filteredQuery).toString();

    return this.request<T>("GET", `${path}?${params}`);
  }

  private async delete<T>(path: string) {
    return this.request<T>("DELETE", path);
  }

  // TODO return a strongly typed Task?
  // This method is used to store a task in RegisteredTask.task.
  // This is a raw Json type, so we can't use it to strongly type the task.
  async fetchTask(taskType: string, user: BackendUserCore, lang: string): Promise<any> {
    return this.post("/api/v1/tasks/", {
      type: taskType,
      user,
      lang,
    });
  }

  async ackTask(taskId: string, messageId: string): Promise<null> {
    return this.post(`/api/v1/tasks/${taskId}/ack`, { message_id: messageId });
  }

  async nackTask(taskId: string, reason: string): Promise<null> {
    return this.post(`/api/v1/tasks/${taskId}/nack`, { reason });
  }

  // TODO return a strongly typed Task?
  // This method is used to record interaction with task while fetching next task.
  // This is a raw Json type, so we can't use it to strongly type the task.
  async interactTask(
    updateType: string,
    taskId: string,
    messageId: string,
    userMessageId: string,
    content: object,
    user: BackendUserCore,
    lang: string
  ): Promise<any> {
    return this.post("/api/v1/tasks/interaction", {
      type: updateType,
      user,
      task_id: taskId,
      message_id: messageId,
      user_message_id: userMessageId,
      lang,
      ...content,
    });
  }

  fetch_full_settings() {
    return this.get<Record<string, any>>("/api/v1/admin/backend_settings/full");
  }

  fetch_public_settings() {
    return this.get<Record<string, any>>("/api/v1/admin/backend_settings/public");
  }

  /**
   * Returns the tasks availability information for given `user`.
   */
  async fetch_tasks_availability(user: object): Promise<AvailableTasks | null> {
    return this.post<AvailableTasks>("/api/v1/tasks/availability", user);
  }

  /**
   * Returns the `Message`s associated with `user_id` in the backend.
   */
  async fetch_message(message_id: string, user: BackendUserCore): Promise<Message> {
    return this.get<Message>(`/api/v1/messages/${message_id}?username=${user.id}&auth_method=${user.auth_method}`);
  }

  /**
   * Delete a message by its id
   */
  async delete_message(message_id: string): Promise<void> {
    return this.delete<void>(`/api/v1/messages/${message_id}`);
  }

  /**
   * Stop message tree
   */
  async stop_tree(message_id: string): Promise<void> {
    return this.put<void>(`/api/v1/messages/${message_id}/tree/state?halt=true`);
  }

  /**
   * Send a report about a message
   */
  async send_report(message_id: string, user: BackendUserCore, text: string) {
    return this.post("/api/v1/text_labels", {
      type: "text_labels",
      message_id,
      labels: [], // Not yet implemented
      text,
      is_report: true,
      user,
    });
  }

  /**
   * Returns the message stats from the backend.
   */
  async fetch_stats(): Promise<any> {
    return this.get("/api/v1/stats/");
  }

  /**
   * Returns the tree manager stats from the backend.
   */
  async fetch_tree_manager(): Promise<any> {
    return this.get("/api/v1/stats/tree_manager");
  }

  /**
   * Returns the `BackendUser` associated with `user_id`
   */
  async fetch_user(user_id: string): Promise<BackendUser | null> {
    return this.get(`/api/v1/users/${user_id}`);
  }

  /**
   * Returns the set of `BackendUser`s stored by the backend.
   */
  async fetch_users({
    direction,
    limit,
    cursor,
    searchDisplayName,
    sortKey = "display_name",
  }: FetchUsersParams): Promise<FetchUsersResponse | null> {
    return this.get<FetchUsersResponse>(`/api/v1/users/cursor`, {
      search_text: searchDisplayName,
      sort_key: sortKey,
      max_count: limit,
      after: direction === "forward" ? cursor : undefined,
      before: direction === "back" ? cursor : undefined,
    });
  }

  /**
   * Returns the `Message`s associated with `user_id` in the backend.
   */
  async fetch_user_messages(user_id: string): Promise<Message[] | null> {
    return this.get<Message[]>(`/api/v1/users/${user_id}/messages`);
  }

  /**
   * Updates the backend's knowledge about the `user_id`.
   */
  async set_user_status(user_id: string, is_enabled: boolean, notes: string): Promise<void> {
    await this.put(`/api/v1/users/users/${user_id}?enabled=${is_enabled}&notes=${notes}`);
  }

  /**
   * Returns the valid labels for messages.
   */
  async fetch_valid_text(messageId?: string): Promise<any> {
    return this.get("/api/v1/text_labels/valid_labels", { message_id: messageId });
  }

  /**
   * Returns the current leaderboard ranking.
   */
  async fetch_leaderboard(
    time_frame: LeaderboardTimeFrame,
    { limit = 20 }: { limit?: number }
  ): Promise<LeaderboardReply | null> {
    return this.get<LeaderboardReply>(`/api/v1/leaderboards/${time_frame}`, { max_count: limit });
  }

  /**
   * Returns the counts of all tasks (some might be zero)
   */
  async fetch_available_tasks(user: BackendUserCore, lang: string): Promise<AvailableTasks | null> {
    return this.post<AvailableTasks>(`/api/v1/tasks/availability?lang=${lang}`, user);
  }

  /**
   * Add/remove an emoji on a message for a user
   */
  async set_user_message_emoji(message_id: string, user: BackendUserCore, emoji: string, op: EmojiOp): Promise<void> {
    await this.post(`/api/v1/messages/${message_id}/emoji`, {
      user,
      emoji,
      op,
    });
  }

  fetch_my_messages(user: BackendUserCore) {
    const params = new URLSearchParams({
      username: user.id,
      auth_method: user.auth_method,
    });
    return this.get<Message[]>(`/api/v1/messages?${params}`);
  }

  fetch_recent_messages() {
    return this.get<Message[]>(`/api/v1/messages`);
  }

  fetch_message_children(messageId: string) {
    return this.get<Message[]>(`/api/v1/messages/${messageId}/children`);
  }

  fetch_conversation(messageId: string) {
    return this.get(`/api/v1/messages/${messageId}/conversation`);
  }

  async fetch_tos_acceptance(backendUserCore: BackendUserCore): Promise<BackendUser["tos_acceptance_date"]> {
    const user = await this.fetch_frontend_user(backendUserCore);
    return user.tos_acceptance_date;
  }

  async set_tos_acceptance(user: BackendUserCore) {
    // NOTE: we do a post here to force create the user if it does not exist
    const backendUser = await this.post<BackendUser>(`/api/v1/frontend_users/`, user);
    await this.put<void>(`/api/v1/users/${backendUser.user_id}?tos_acceptance=true`);
  }

<<<<<<< HEAD
  fetch_user_stats_window(user_id: string, time_frame: LeaderboardTimeFrame, window_size?: number) {
    return this.get<LeaderboardReply>(`/api/v1/users/${user_id}/stats/${time_frame}/window`, {
      window_size,
    });
  }

  fetch_frontend_user(user: BackendUserCore) {
    return this.get<BackendUser>(`/api/v1/frontend_users/${user.auth_method}/${user.id}`);
=======
  async fetch_user_stats(user: BackendUserCore) {
    const backendUser = await this.get<BackendUser>(`/api/v1/frontend_users/${user.auth_method}/${user.id}`);
    return this.get(`/api/v1/users/${backendUser.user_id}/stats`);
>>>>>>> 8ed1451b
  }
}<|MERGE_RESOLUTION|>--- conflicted
+++ resolved
@@ -336,7 +336,11 @@
     await this.put<void>(`/api/v1/users/${backendUser.user_id}?tos_acceptance=true`);
   }
 
-<<<<<<< HEAD
+  async fetch_user_stats(user: BackendUserCore) {
+    const backendUser = await this.get<BackendUser>(`/api/v1/frontend_users/${user.auth_method}/${user.id}`);
+    return this.get(`/api/v1/users/${backendUser.user_id}/stats`);
+  }
+
   fetch_user_stats_window(user_id: string, time_frame: LeaderboardTimeFrame, window_size?: number) {
     return this.get<LeaderboardReply>(`/api/v1/users/${user_id}/stats/${time_frame}/window`, {
       window_size,
@@ -345,10 +349,5 @@
 
   fetch_frontend_user(user: BackendUserCore) {
     return this.get<BackendUser>(`/api/v1/frontend_users/${user.auth_method}/${user.id}`);
-=======
-  async fetch_user_stats(user: BackendUserCore) {
-    const backendUser = await this.get<BackendUser>(`/api/v1/frontend_users/${user.auth_method}/${user.id}`);
-    return this.get(`/api/v1/users/${backendUser.user_id}/stats`);
->>>>>>> 8ed1451b
   }
 }