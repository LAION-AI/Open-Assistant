/* eslint-disable @typescript-eslint/no-explicit-any */
import axios, { AxiosRequestConfig } from "axios";
import Cookies from "cookies";
import type { NextApiRequest, NextApiResponse } from "next";
import { JWT } from "next-auth/jwt";
<<<<<<< HEAD
import {
  ChatItem,
  InferenceDebugTokenResponse,
  InferenceMessage,
  InferencePostMessageResponse,
  ModelInfo,
  WorkParametersInput,
} from "src/types/Chat";
=======
import { ChatItem, InferenceTokenResponse, InferenceMessage, InferencePostMessageResponse } from "src/types/Chat";
>>>>>>> f83a104f

// TODO: this class could be structured better
export class OasstInferenceClient {
  private readonly cookies: Cookies;
  private inferenceToken: string;
  private readonly userTokenSub: string;

  constructor(req: NextApiRequest, res: NextApiResponse, token: JWT) {
    this.cookies = new Cookies(req, res);
    this.inferenceToken = this.cookies.get("inference_token");
    this.userTokenSub = token.sub;
  }

  async request<T = any>(method: "GET" | "POST" | "PUT" | "DELETE", path: string, init?: AxiosRequestConfig) {
    const token = await this.get_token();
    const { data } = await axios<T>(process.env.INFERENCE_SERVER_HOST + path, {
      method,
      ...init,
      headers: {
        ...init?.headers,
        Authorization: `Bearer ${token}`,
        "Content-Type": "application/json",
      },
    });
    return data;
  }

  async get_token() {
    // TODO: handle the case where the token is outdated and requires a refresh.
    if (this.inferenceToken) {
      return this.inferenceToken;
    }
    // we might want to include the inference token in our JWT, but this won't be trivial.
    // or we might have to force log-in the user every time a new JWT is created

    // TODO: we have not decided on a format for the user yet, this is here for debug only
    const res = await fetch(process.env.INFERENCE_SERVER_HOST + `/auth/login/debug?username=${this.userTokenSub}`);
    const inferenceResponse: InferenceTokenResponse = await res.json();
    this.inferenceToken = inferenceResponse.access_token;
    this.cookies.set("inference_token", this.inferenceToken, {
      maxAge: 1000 * 60 * 5, // 5 minutes
    });
    // console.dir(this.inferenceToken);
    return this.inferenceToken;
  }

  get_my_chats() {
    return this.request("GET", "/chats");
  }

  create_chat(): Promise<ChatItem> {
    return this.request("POST", "/chats", { data: "" });
  }

  get_chat(chat_id: string): Promise<ChatItem> {
    return this.request("GET", `/chats/${chat_id}`);
  }

  get_message(chat_id: string, message_id: string): Promise<InferenceMessage> {
    return this.request("GET", `/chats/${chat_id}/messages/${message_id}`);
  }

  post_prompt({
    chat_id,
    parent_id,
    content,
    work_parameters,
  }: {
    chat_id: string;
    parent_id: string | null;
    content: string;
    work_parameters: WorkParametersInput;
  }): Promise<InferencePostMessageResponse> {
    return this.request("POST", `/chats/${chat_id}/messages`, {
      data: { parent_id, content, work_parameters },
    });
  }

  stream_events({ chat_id, message_id }: { chat_id: string; message_id: string }) {
    return this.request("GET", `/chats/${chat_id}/messages/${message_id}/events`, {
      headers: {
        Accept: "text/event-stream",
      },
      responseType: "stream",
    });
  }

  vote({ chat_id, message_id, score }: { chat_id: string; message_id: string; score: number }) {
    return this.request("POST", `/chats/${chat_id}/messages/${message_id}/votes`, { data: { score } });
  }

  get_models() {
    return this.request<ModelInfo[]>("GET", "/configs/models");
  }
}<|MERGE_RESOLUTION|>--- conflicted
+++ resolved
@@ -3,18 +3,14 @@
 import Cookies from "cookies";
 import type { NextApiRequest, NextApiResponse } from "next";
 import { JWT } from "next-auth/jwt";
-<<<<<<< HEAD
 import {
   ChatItem,
-  InferenceDebugTokenResponse,
   InferenceMessage,
   InferencePostMessageResponse,
+  InferenceTokenResponse,
   ModelInfo,
   WorkParametersInput,
 } from "src/types/Chat";
-=======
-import { ChatItem, InferenceTokenResponse, InferenceMessage, InferencePostMessageResponse } from "src/types/Chat";
->>>>>>> f83a104f
 
 // TODO: this class could be structured better
 export class OasstInferenceClient {
