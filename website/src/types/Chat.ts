--- conflicted
+++ resolved
@@ -17,12 +17,9 @@
   content: string | null;
   state: "manual" | "pending";
   role: "assistant" | "prompter";
-<<<<<<< HEAD
   score: number;
-=======
 }
 
 export interface GetChatsResponse {
   chats: InferenceCreateChatResponse[];
->>>>>>> 1f230059
 }