--- conflicted
+++ resolved
@@ -128,7 +128,6 @@
   hidden?: boolean;
 }
 
-<<<<<<< HEAD
 export interface PluginEntry {
   url: string;
   enabled?: boolean;
@@ -179,10 +178,10 @@
   contact_email: string | null;
   legal_info_url: string | null;
   endpoints: PluginOpenAPIEndpoint[] | null;
-=======
+}
+
 export interface GetChatsParams {
   limit?: number;
   before?: string;
   after?: string;
->>>>>>> f1da07ac
 }