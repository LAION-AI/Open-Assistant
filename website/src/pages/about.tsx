import Image from "next/image";
import { CallToAction } from "src/components/CallToAction";
import { Container } from "src/components/Container";
import Roadmap from "src/components/Roadmap";
import Services from "src/components/Services";
import Vision from "src/components/Vision";
<<<<<<< HEAD
export { getDefaultServerSideProps as getServerSideProps } from "src/lib/defaultServerSideProps";
=======
export { getStaticProps } from "src/lib/defaultServerSideProps";
>>>>>>> 19158ece

const AboutPage = () => {
  return (
    <div>
      <Container className="">
        <div className="grid gap-16 items-center py-20 md:py-40 lg:grid-cols-2">
          <div className="m-auto order-2 lg:order-1">
            <Image src="/images/logos/logo.png" width={450} height={450} alt="temp-image" />
          </div>
          <div className="space-y-8 order-1 lg:order-2">
            <div>
              <h1 className="text-4xl mb-6">What is OpenAssistant?</h1>
              <p className="text-2xl">
                OpenAssistant is a chat-based assistant that understands tasks, can interact with third-party systems,
                and retrieve information dynamically to do so.
              </p>
            </div>
            <p className="text-2xl">
              It can be extended and personalized easily and is developed as free, open-source software.
            </p>
          </div>
        </div>
      </Container>

      <Services />
      <Vision />
      <Roadmap />
      <CallToAction />
    </div>
  );
};

export default AboutPage;<|MERGE_RESOLUTION|>--- conflicted
+++ resolved
@@ -4,11 +4,7 @@
 import Roadmap from "src/components/Roadmap";
 import Services from "src/components/Services";
 import Vision from "src/components/Vision";
-<<<<<<< HEAD
-export { getDefaultServerSideProps as getServerSideProps } from "src/lib/defaultServerSideProps";
-=======
 export { getStaticProps } from "src/lib/defaultServerSideProps";
->>>>>>> 19158ece
 
 const AboutPage = () => {
   return (
