<<<<<<< HEAD
import { Box, Button, Divider, Flex, Progress, Text } from "@chakra-ui/react";
import { boolean } from "boolean";
=======
import { Box, Button, Divider, Flex, Grid, Progress, Text } from "@chakra-ui/react";
>>>>>>> 20823e5b
import { GetServerSideProps } from "next";
import Head from "next/head";
import Link from "next/link";
import { useRouter } from "next/router";
import { useTranslation } from "next-i18next";
import { serverSideTranslations } from "next-i18next/serverSideTranslations";
import React, { useCallback, useMemo } from "react";
import { DeleteChatButton } from "src/components/Chat/DeleteChatButton";
import { getDashboardLayout } from "src/components/Layout";
import { SurveyCard } from "src/components/Survey/SurveyCard";
import { get, post } from "src/lib/api";
import { GetChatsResponse } from "src/types/Chat";
import useSWR from "swr";
import useSWRMutation from "swr/mutation";

export const getServerSideProps: GetServerSideProps = async ({ locale = "en" }) => {
  if (!boolean(process.env.ENABLE_CHAT)) {
    return {
      notFound: true,
    };
  }
  return {
    props: {
      inferenceHost: process.env.INFERENCE_SERVER_HOST,
      ...(await serverSideTranslations(locale)),
    },
  };
};

const Chat = () => {
  const { t } = useTranslation(["common", "chat"]);
  const router = useRouter();

  const { data, mutate: refreshChatList } = useSWR<GetChatsResponse>("/api/chat", get, { revalidateOnFocus: true });
  const { trigger: newChatTrigger } = useSWRMutation<{ id: string }>("/api/chat", post);

  const createChat = useCallback(async () => {
    const chat = await newChatTrigger();
    router.push(`/chat/${chat!.id}`);
  }, [newChatTrigger, router]);

  const content = useMemo(() => {
    if (!data) {
      return <Progress size="sm" isIndeterminate />;
    }
    return (
      <SurveyCard>
        <Flex direction="column" gap="4">
          <Flex justifyContent="space-between" alignItems="center" flexWrap="wrap">
            <Text fontSize="xl" fontWeight="bold">
              {t("chat:your_chats")}
            </Text>
            <Button maxW="2xs" onClick={createChat}>
              {t("create_chat")}
            </Button>
          </Flex>
          <Divider />
          <Grid
            rowGap={1}
            p={2}
            alignItems="center"
            columnGap={[2, 4]}
            gridTemplateColumns={[`auto auto`, `1fr auto auto`]}
          >
            {data.chats.map(({ id, modified_at, title }) => (
              <React.Fragment key={id}>
                <Text
                  as={Button}
                  bg="inherit"
                  borderRadius="sm"
                  overflowX="hidden"
                  textOverflow="ellipsis"
                  gridColumn={["span 2", "span 1"]}
                >
                  <Link href={`/chat/${id}`} className="w-full h-full text-start flex items-center">
                    {title ?? t("chat:empty")}
                  </Link>
                </Text>
                <Text>
                  {t("chat:chat_date", {
                    val: new Date(modified_at),
                    formatParams: { val: { dateStyle: "short", timeStyle: "short" } },
                  })}
                </Text>
                <DeleteChatButton chatId={id} onDelete={refreshChatList} />
              </React.Fragment>
            ))}
          </Grid>
        </Flex>
      </SurveyCard>
    );
  }, [data, t, createChat, refreshChatList]);

  return (
    <>
      <Head>
        <title>{t("chat")}</title>
      </Head>
      <Box className="max-w-5xl mx-auto">{content}</Box>
    </>
  );
};

Chat.getLayout = getDashboardLayout;

export default Chat;<|MERGE_RESOLUTION|>--- conflicted
+++ resolved
@@ -1,9 +1,4 @@
-<<<<<<< HEAD
-import { Box, Button, Divider, Flex, Progress, Text } from "@chakra-ui/react";
-import { boolean } from "boolean";
-=======
 import { Box, Button, Divider, Flex, Grid, Progress, Text } from "@chakra-ui/react";
->>>>>>> 20823e5b
 import { GetServerSideProps } from "next";
 import Head from "next/head";
 import Link from "next/link";
@@ -15,12 +10,13 @@
 import { getDashboardLayout } from "src/components/Layout";
 import { SurveyCard } from "src/components/Survey/SurveyCard";
 import { get, post } from "src/lib/api";
+import { isChatEnable } from "src/lib/isChatEnable";
 import { GetChatsResponse } from "src/types/Chat";
 import useSWR from "swr";
 import useSWRMutation from "swr/mutation";
 
 export const getServerSideProps: GetServerSideProps = async ({ locale = "en" }) => {
-  if (!boolean(process.env.ENABLE_CHAT)) {
+  if (!isChatEnable()) {
     return {
       notFound: true,
     };
