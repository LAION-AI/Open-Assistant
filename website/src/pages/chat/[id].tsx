--- conflicted
+++ resolved
@@ -1,29 +1,22 @@
 import { Button, Card, CardBody, Flex } from "@chakra-ui/react";
 import axios from "axios";
 import { List } from "lucide-react";
-import { GetServerSideProps, InferGetServerSidePropsType } from "next";
+import { GetServerSideProps } from "next";
 import Head from "next/head";
 import Link from "next/link";
 import { useTranslation } from "next-i18next";
 import { serverSideTranslations } from "next-i18next/serverSideTranslations";
-<<<<<<< HEAD
-import { Flags } from "react-feature-flags";
-import { ChatSection } from "src/components/Chat/ChatSection";
-import { getDashboardLayout } from "src/components/Layout";
-import { ModelInfo } from "src/types/Chat";
-
-const Chat = ({ id }: InferGetServerSidePropsType<typeof getServerSideProps>) => {
-=======
 import { ChatConversation } from "src/components/Chat/ChatConversation";
 import { getDashboardLayout } from "src/components/Layout";
 import { isChatEnabled } from "src/lib/chat_enabled";
+import { ModelInfo } from "src/types/Chat";
 
 interface ChatProps {
   id: string;
+  modelInfos: ModelInfo[];
 }
 
 const Chat = ({ id }: ChatProps) => {
->>>>>>> 6bf071cb
   const { t } = useTranslation(["common", "chat"]);
 
   return (
@@ -32,22 +25,6 @@
         <title>{t("chat")}</title>
       </Head>
 
-<<<<<<< HEAD
-      <Flags authorizedFlags={["chat"]}>
-        <Card>
-          <CardBody>
-            <Flex direction="column" gap="2">
-              <Link href="/chat">
-                <Button leftIcon={<List />} size="lg">
-                  {t("chat:back_to_chat_list")}
-                </Button>
-              </Link>
-              <ChatSection chatId={id} />
-            </Flex>
-          </CardBody>
-        </Card>
-      </Flags>
-=======
       <Card>
         <CardBody>
           <Flex direction="column" gap="2">
@@ -61,19 +38,20 @@
           </Flex>
         </CardBody>
       </Card>
->>>>>>> 6bf071cb
     </>
   );
 };
 
 Chat.getLayout = getDashboardLayout;
 
-<<<<<<< HEAD
-export const getServerSideProps: GetServerSideProps<{ id: string; modelInfos: ModelInfo[] }, { id: string }> = async ({
-  locale = "en",
-  params,
-}) => {
-  const modelInfos = await axios.get<ModelInfo[]>("/configs/models", {
+export const getServerSideProps: GetServerSideProps<ChatProps, { id: string }> = async ({ locale = "en", params }) => {
+  if (!isChatEnabled()) {
+    return {
+      notFound: true,
+    };
+  }
+
+  const modelInfos = await axios.get("/configs/models", {
     baseURL: process.env.INFERENCE_SERVER_HOST,
   });
 
@@ -81,17 +59,6 @@
     props: {
       id: params!.id,
       modelInfos,
-=======
-export const getServerSideProps: GetServerSideProps<ChatProps, { id: string }> = async ({ locale = "en", params }) => {
-  if (!isChatEnabled()) {
-    return {
-      notFound: true,
-    };
-  }
-  return {
-    props: {
-      id: params.id,
->>>>>>> 6bf071cb
       ...(await serverSideTranslations(locale)),
     },
   };
