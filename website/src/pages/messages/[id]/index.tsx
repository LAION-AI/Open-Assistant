--- conflicted
+++ resolved
@@ -57,14 +57,9 @@
   params,
 }) => ({
   props: {
-<<<<<<< HEAD
-    id: query.id,
-    ...(await serverSideTranslations(locale, ["common", "message", "labelling", "side_menu"])),
-=======
     // eslint-disable-next-line @typescript-eslint/no-non-null-assertion
     id: params!.id,
-    ...(await serverSideTranslations(locale, ["common", "message", "labelling"])),
->>>>>>> ab779352
+    ...(await serverSideTranslations(locale, ["common", "message", "labelling", "side_menu"])),
   },
 });
 
