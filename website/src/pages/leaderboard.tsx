--- conflicted
+++ resolved
@@ -2,11 +2,7 @@
 import Head from "next/head";
 import { useTranslation } from "next-i18next";
 import { getDashboardLayout } from "src/components/Layout";
-<<<<<<< HEAD
-export { getDefaultServerSideProps as getServerSideProps } from "src/lib/defaultServerSideProps";
-=======
 export { getStaticProps } from "src/lib/defaultServerSideProps";
->>>>>>> 19158ece
 import { LeaderboardTable } from "src/components/LeaderboardTable";
 import { LeaderboardTimeFrame } from "src/types/Leaderboard";
 
