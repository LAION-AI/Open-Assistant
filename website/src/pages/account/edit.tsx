--- conflicted
+++ resolved
@@ -5,11 +5,7 @@
 import React from "react";
 import { Control, useForm, useWatch } from "react-hook-form";
 import { validDisplayNameRegex } from "src/lib/display_name_validation";
-<<<<<<< HEAD
-export { getDefaultServerSideProps as getServerSideProps } from "src/lib/defaultServerSideProps";
-=======
 export { getStaticProps } from "src/lib/defaultServerSideProps";
->>>>>>> 19158ece
 
 export default function Account() {
   const { data: session } = useSession();
