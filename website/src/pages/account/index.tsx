--- conflicted
+++ resolved
@@ -3,11 +3,7 @@
 import Link from "next/link";
 import { useSession } from "next-auth/react";
 import React from "react";
-<<<<<<< HEAD
-export { getDefaultServerSideProps as getServerSideProps } from "src/lib/defaultServerSideProps";
-=======
 export { getStaticProps } from "src/lib/defaultServerSideProps";
->>>>>>> 19158ece
 import { Pencil } from "lucide-react";
 import { useTranslation } from "next-i18next";
 import { XPBar } from "src/components/Account/XPBar";
