import Head from "next/head";
import { AdminArea } from "src/components/AdminArea";
import { getAdminLayout } from "src/components/Layout";
import { UserTable } from "src/components/UserTable";
<<<<<<< HEAD
export { getDefaultServerSideProps as getServerSideProps } from "src/lib/defaultServerSideProps";
=======
export { getStaticProps } from "src/lib/defaultServerSideProps";
>>>>>>> 19158ece

/**
 * Provides the admin index page that will display a list of users and give
 * admins the ability to manage their access rights.
 */
const AdminIndex = () => {
  return (
    <>
      <Head>
        <title>Open Assistant</title>
      </Head>
      <AdminArea>
        <UserTable />
      </AdminArea>
    </>
  );
};

AdminIndex.getLayout = getAdminLayout;

export default AdminIndex;<|MERGE_RESOLUTION|>--- conflicted
+++ resolved
@@ -2,11 +2,7 @@
 import { AdminArea } from "src/components/AdminArea";
 import { getAdminLayout } from "src/components/Layout";
 import { UserTable } from "src/components/UserTable";
-<<<<<<< HEAD
-export { getDefaultServerSideProps as getServerSideProps } from "src/lib/defaultServerSideProps";
-=======
 export { getStaticProps } from "src/lib/defaultServerSideProps";
->>>>>>> 19158ece
 
 /**
  * Provides the admin index page that will display a list of users and give
