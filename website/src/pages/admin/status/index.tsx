import {
  Box,
  Card,
  CardBody,
  CircularProgress,
  SimpleGrid,
  Table,
  TableCaption,
  TableContainer,
  Tbody,
  Td,
  Text,
  Th,
  Thead,
  Tr,
} from "@chakra-ui/react";
import Head from "next/head";
import { AdminArea } from "src/components/AdminArea";
import { getAdminLayout } from "src/components/Layout";
import { get } from "src/lib/api";
import useSWRImmutable from "swr/immutable";
<<<<<<< HEAD
export { getDefaultServerSideProps as getServerSideProps } from "src/lib/defaultServerSideProps";
=======
export { getStaticProps } from "src/lib/defaultServerSideProps";
>>>>>>> 19158ece

/**
 * Provides the admin status page that shows result of calls to several backend API endpoints,
 * namely /api/v1/tasks/availability, /api/v1/stats/, /api/v1/stats/tree_manager
 */

const StatusIndex = () => {
  const { data: dataStatus, error: errorStatus } = useSWRImmutable("/api/admin/status", get);

  const { tasksAvailability, stats, treeManager } = dataStatus || {};

  return (
    <>
      <Head>
        <title>Status - Open Assistant</title>
      </Head>

      <AdminArea>
        <SimpleGrid columns={[1, 1, 1, 1, 1, 2]} gap={4}>
          <Card>
            <CardBody>
              <Text as="h1" fontSize="3xl" textAlign="center">
                /api/v1/tasks/availability
              </Text>
              <Card variant="json">
                <CardBody>
                  {tasksAvailability?.status === "fulfilled" ? (
                    <pre>{JSON.stringify(tasksAvailability.value, null, 2)}</pre>
                  ) : tasksAvailability?.status === "rejected" ? (
                    <pre>{JSON.stringify(tasksAvailability.reason, null, 2)}</pre>
                  ) : errorStatus ? (
                    <pre>{JSON.stringify(errorStatus, null, 2)}</pre>
                  ) : (
                    <CircularProgress isIndeterminate />
                  )}
                </CardBody>
              </Card>
            </CardBody>
          </Card>

          <Card>
            <CardBody>
              <Text as="h1" fontSize="3xl" textAlign="center">
                /api/v1/stats/
              </Text>
              <Card variant="json">
                <CardBody>
                  {stats?.status === "fulfilled" ? (
                    <pre>{JSON.stringify(stats.value, null, 2)}</pre>
                  ) : stats?.status === "rejected" ? (
                    <pre>{JSON.stringify(stats.reason, null, 2)}</pre>
                  ) : errorStatus ? (
                    <pre>{JSON.stringify(errorStatus, null, 2)}</pre>
                  ) : (
                    <CircularProgress isIndeterminate />
                  )}
                </CardBody>
              </Card>
            </CardBody>
          </Card>
        </SimpleGrid>
        <br />
        <Card>
          <CardBody>
            <Text as="h1" fontSize="3xl" textAlign="center">
              /api/v1/stats/tree_manager
            </Text>
            {treeManager?.status === "fulfilled" ? (
              <Box>
                <Text as="h2" fontSize="2xl">
                  state_counts
                </Text>
                <Card variant="json">
                  <CardBody>
                    <pre>{JSON.stringify(treeManager.value.state_counts, null, 2)}</pre>
                  </CardBody>
                </Card>
                <TableContainer>
                  <br />
                  <Text as="h2" fontSize="2xl">
                    message_counts
                  </Text>
                  <Table variant="simple">
                    <TableCaption>Tree Manager</TableCaption>
                    <Thead>
                      <Tr>
                        <Th>Message Tree ID</Th>
                        <Th>State</Th>
                        <Th>Depth</Th>
                        <Th>Oldest</Th>
                        <Th>Youngest</Th>
                        <Th>Count</Th>
                        <Th>Goal Tree Size</Th>
                      </Tr>
                    </Thead>
                    <Tbody>
                      {treeManager.value.message_counts.map(
                        ({ message_tree_id, state, depth, oldest, youngest, count, goal_tree_size }) => (
                          <Tr key={message_tree_id}>
                            <Td>{message_tree_id}</Td>
                            <Td>{state}</Td>
                            <Td>{depth}</Td>
                            <Td>{oldest}</Td>
                            <Td>{youngest}</Td>
                            <Td>{count}</Td>
                            <Td>{goal_tree_size}</Td>
                          </Tr>
                        )
                      )}
                    </Tbody>
                  </Table>
                </TableContainer>
              </Box>
            ) : treeManager?.status === "rejected" ? (
              <pre>{JSON.stringify(treeManager.reason, null, 2)}</pre>
            ) : errorStatus ? (
              <pre>{JSON.stringify(errorStatus, null, 2)}</pre>
            ) : (
              <CircularProgress isIndeterminate />
            )}
          </CardBody>
        </Card>
      </AdminArea>
    </>
  );
};

StatusIndex.getLayout = getAdminLayout;

export default StatusIndex;<|MERGE_RESOLUTION|>--- conflicted
+++ resolved
@@ -19,11 +19,7 @@
 import { getAdminLayout } from "src/components/Layout";
 import { get } from "src/lib/api";
 import useSWRImmutable from "swr/immutable";
-<<<<<<< HEAD
-export { getDefaultServerSideProps as getServerSideProps } from "src/lib/defaultServerSideProps";
-=======
 export { getStaticProps } from "src/lib/defaultServerSideProps";
->>>>>>> 19158ece
 
 /**
  * Provides the admin status page that shows result of calls to several backend API endpoints,
