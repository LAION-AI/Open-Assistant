import Head from "next/head";
import { useSession } from "next-auth/react";

import { CallToAction } from "src/components/CallToAction";
import { Faq } from "src/components/Faq";
<<<<<<< HEAD
import { Footer } from "src/components/Footer";
import { Header } from "src/components/Header/Header";
=======
>>>>>>> 43550f62
import { Hero } from "src/components/Hero";
import { TaskSelection } from "src/components/TaskSelection";

const Home = () => {
  const { data: session } = useSession();

  return (
    <>
      <Head>
        <title>Open Assistant</title>
        <meta
          name="description"
          content="Conversational AI for everyone. An open source project to create a chat enabled GPT LLM run by LAION and contributors around the world."
        />
      </Head>
      {session ? (
        <main className="my-4">
          <TaskSelection />
        </main>
      ) : (
        <main>
          <Hero />
          <CallToAction />

          <Faq />
        </main>
      )}
    </>
  );
};

export default Home;<|MERGE_RESOLUTION|>--- conflicted
+++ resolved
@@ -3,11 +3,6 @@
 
 import { CallToAction } from "src/components/CallToAction";
 import { Faq } from "src/components/Faq";
-<<<<<<< HEAD
-import { Footer } from "src/components/Footer";
-import { Header } from "src/components/Header/Header";
-=======
->>>>>>> 43550f62
 import { Hero } from "src/components/Hero";
 import { TaskSelection } from "src/components/TaskSelection";
 
