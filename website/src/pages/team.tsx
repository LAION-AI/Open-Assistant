export { getDefaultStaticProps as getStaticProps } from "src/lib/default_static_props";
import { Avatar, Badge, Box, Flex, Grid, Heading, Text, useColorModeValue, Stack } from "@chakra-ui/react";
import { Github } from "lucide-react";
import Head from "next/head";
import { useTranslation } from "next-i18next";
import Link from "next/link";
import React from "react";
import { getTransparentHeaderLayout } from "src/components/Layout";

import data from "../data/team.json";

const Team = () => {
  const cardBackgroundColor = useColorModeValue("gray.100", "gray.800");
  const contributorBackgroundColor = useColorModeValue("gray.200", "gray.700");

  const { groups, people } = data;
  const { t } = useTranslation();
  return (
    <>
      <Head>
        <title>{t("who_are_we")} - Open Assistant</title>
        <meta name="description" content="The team begind Open Assistant" />
      </Head>
      <Box fontFamily="Inter" p="6" className="oa-basic-theme">
<<<<<<< HEAD
        <Stack className="max-w-6xl mx-auto" spacing="6" mb="6">
            <Heading as="h1" size="xl" color="blue.500">
              Who are we?
            </Heading>
            <Text fontWeight="bold">Open Assistant is only possible through the efforts of these amazing people:</Text>
            <Box bg={cardBackgroundColor} display="flex" flexDirection={"column"} gap={6} p="6" borderRadius="xl">
=======
        <Box className="max-w-6xl mx-auto">
          <Card>
            <CardBody display="flex" flexDirection={"column"} gap={6}>
              <Heading as="h1" size="xl">
                {t("who_are_we")}
              </Heading>
              <Text>{t("team_message")}</Text>
>>>>>>> f858bd21
              {groups.map((group) => (
                <React.Fragment key={group.name}>
                  <Heading as="h3" size="md">
                    {group.name}
                  </Heading>
                  <Grid gap="6" gridTemplateColumns="repeat(auto-fit, minmax(300px, 1fr))">
                    {group.members.map((id) => {
                      const info = people[id] ?? {};
                      const { name, title, githubURL, imageURL } = info;
                      return (
                        <Flex key={id} gap="1" bg={contributorBackgroundColor} borderRadius="md" p="2">
                          <Avatar src={imageURL} loading="lazy" />
                          <Box ml="3">
                            <Text fontWeight="bold">
                              {name}
                              <Badge ml="2" mb="0.5">
                                <Link href={githubURL} target="_default" rel="noreferrer" title="github">
                                  <Github size={12} />
                                </Link>
                              </Badge>
                            </Text>
                            <Text fontSize="sm">{title}</Text>
                          </Box>
                        </Flex>
                      );
                    })}
                  </Grid>
                </React.Fragment>
              ))}
            </Box>
        </Stack>
      </Box>
    </>
  );
};

Team.getLayout = getTransparentHeaderLayout;

export default Team;<|MERGE_RESOLUTION|>--- conflicted
+++ resolved
@@ -12,7 +12,6 @@
 const Team = () => {
   const cardBackgroundColor = useColorModeValue("gray.100", "gray.800");
   const contributorBackgroundColor = useColorModeValue("gray.200", "gray.700");
-
   const { groups, people } = data;
   const { t } = useTranslation();
   return (
@@ -22,22 +21,12 @@
         <meta name="description" content="The team begind Open Assistant" />
       </Head>
       <Box fontFamily="Inter" p="6" className="oa-basic-theme">
-<<<<<<< HEAD
         <Stack className="max-w-6xl mx-auto" spacing="6" mb="6">
             <Heading as="h1" size="xl" color="blue.500">
-              Who are we?
+              {t("who_are_we")}
             </Heading>
-            <Text fontWeight="bold">Open Assistant is only possible through the efforts of these amazing people:</Text>
+            <Text fontWeight="bold">{t("team_message")}</Text>
             <Box bg={cardBackgroundColor} display="flex" flexDirection={"column"} gap={6} p="6" borderRadius="xl">
-=======
-        <Box className="max-w-6xl mx-auto">
-          <Card>
-            <CardBody display="flex" flexDirection={"column"} gap={6}>
-              <Heading as="h1" size="xl">
-                {t("who_are_we")}
-              </Heading>
-              <Text>{t("team_message")}</Text>
->>>>>>> f858bd21
               {groups.map((group) => (
                 <React.Fragment key={group.name}>
                   <Heading as="h3" size="md">
