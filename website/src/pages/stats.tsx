import Head from "next/head";
import { useTranslation } from "next-i18next";
import { getDashboardLayout } from "src/components/Layout";
import { Stats } from "src/components/Stats";
import { get } from "src/lib/api";
import { Stats as StatsType } from "src/types/Stat";
<<<<<<< HEAD
export { getDefaultServerSideProps as getServerSideProps } from "src/lib/defaultServerSideProps";
=======
export { getStaticProps } from "src/lib/defaultServerSideProps";
>>>>>>> 19158ece
import uswSWRImmutable from "swr/immutable";

const StatsPage = () => {
  const { data } = uswSWRImmutable<StatsType>("/api/stats/cached_stats", get);
  const { t } = useTranslation();
  const title = `${t("stats")} - ${t("title")}`;

  return (
    <>
      <Head>
        <title>{title}</title>
        <meta name="description" content="Open Assistant Stats" />
      </Head>
      <Stats data={data} />
    </>
  );
};

StatsPage.getLayout = getDashboardLayout;

export default StatsPage;<|MERGE_RESOLUTION|>--- conflicted
+++ resolved
@@ -4,11 +4,7 @@
 import { Stats } from "src/components/Stats";
 import { get } from "src/lib/api";
 import { Stats as StatsType } from "src/types/Stat";
-<<<<<<< HEAD
-export { getDefaultServerSideProps as getServerSideProps } from "src/lib/defaultServerSideProps";
-=======
 export { getStaticProps } from "src/lib/defaultServerSideProps";
->>>>>>> 19158ece
 import uswSWRImmutable from "swr/immutable";
 
 const StatsPage = () => {
