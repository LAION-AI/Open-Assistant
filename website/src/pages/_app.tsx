import "../styles/globals.css";
import "focus-visible";

import { boolean } from "boolean";
import type { AppContext, AppProps } from "next/app";
import Head from "next/head";
import { SessionProvider } from "next-auth/react";
import { appWithTranslation, useTranslation } from "next-i18next";
import React, { useEffect } from "react";
import { FlagsProvider } from "react-feature-flags";
import { getDefaultLayout, NextPageWithLayout } from "src/components/Layout";
import flags from "src/flags";
import { isChatEnabled } from "src/lib/chat_enabled";
import { SWRConfig, SWRConfiguration } from "swr";

import nextI18NextConfig from "../../next-i18next.config.js";
import { Chakra } from "../styles/Chakra";

type AppPropsWithLayout = AppProps & {
  Component: NextPageWithLayout;
  env: typeof process.env;
  cookie: string;
};

const swrConfig: SWRConfiguration = {
  revalidateOnFocus: false,
  revalidateOnMount: true,
};

function MyApp({ Component, pageProps: { session, ...pageProps }, env, cookie }: AppPropsWithLayout) {
  const getLayout = Component.getLayout ?? getDefaultLayout;
  const page = getLayout(<Component {...pageProps} />);
  const { t, i18n } = useTranslation();

  const direction = i18n.dir();
  useEffect(() => {
    document.body.dir = direction;
  }, [direction]);

  // expose env vars on the client
  if (typeof window !== "undefined") {
<<<<<<< HEAD
    for (const key in env) {
      process.env[key] = env[key];
    }
=======
    process.env = new Proxy(env, {
      get(env, key: string) {
        if (!(key in env)) {
          console.warn(`Environment variable ${key} not set in _app.tsx`);
        }
        return env[key];
      },
    });
>>>>>>> 19158ece
  }

  return (
    <>
      <Head>
        <meta name="description" key="description" content={t("index:description")} />
      </Head>
      <FlagsProvider value={flags}>
        <Chakra cookie={cookie}>
          <SWRConfig value={swrConfig}>
            <SessionProvider session={session}>{page}</SessionProvider>
          </SWRConfig>
        </Chakra>
      </FlagsProvider>
    </>
  );
}

MyApp.getInitialProps = ({ ctx: { req } }: AppContext) => {
  return {
    env: {
      INFERENCE_SERVER_HOST: process.env.INFERENCE_SERVER_HOST,
      ENABLE_CHAT: isChatEnabled(),
      ENABLE_EMAIL_SIGNIN: boolean(process.env.ENABLE_EMAIL_SIGNIN),
      ENABLE_EMAIL_SIGNIN_CAPTCHA: boolean(process.env.ENABLE_EMAIL_SIGNIN_CAPTCHA),
<<<<<<< HEAD
      CLOUDFLARE_CAPTCHA_SITE_KEY: boolean(process.env.CLOUDFLARE_CAPTCHA_SITE_KEY),
=======
      CLOUDFLARE_CAPTCHA_SITE_KEY: process.env.CLOUDFLARE_CAPTCHA_SITE_KEY,
      NODE_ENV: process.env.NODE_ENV,
>>>>>>> 19158ece
    },
    cookie: req?.headers.cookie,
  };
};

export default appWithTranslation(MyApp, nextI18NextConfig);<|MERGE_RESOLUTION|>--- conflicted
+++ resolved
@@ -39,11 +39,6 @@
 
   // expose env vars on the client
   if (typeof window !== "undefined") {
-<<<<<<< HEAD
-    for (const key in env) {
-      process.env[key] = env[key];
-    }
-=======
     process.env = new Proxy(env, {
       get(env, key: string) {
         if (!(key in env)) {
@@ -52,7 +47,6 @@
         return env[key];
       },
     });
->>>>>>> 19158ece
   }
 
   return (
@@ -78,12 +72,8 @@
       ENABLE_CHAT: isChatEnabled(),
       ENABLE_EMAIL_SIGNIN: boolean(process.env.ENABLE_EMAIL_SIGNIN),
       ENABLE_EMAIL_SIGNIN_CAPTCHA: boolean(process.env.ENABLE_EMAIL_SIGNIN_CAPTCHA),
-<<<<<<< HEAD
-      CLOUDFLARE_CAPTCHA_SITE_KEY: boolean(process.env.CLOUDFLARE_CAPTCHA_SITE_KEY),
-=======
       CLOUDFLARE_CAPTCHA_SITE_KEY: process.env.CLOUDFLARE_CAPTCHA_SITE_KEY,
       NODE_ENV: process.env.NODE_ENV,
->>>>>>> 19158ece
     },
     cookie: req?.headers.cookie,
   };
