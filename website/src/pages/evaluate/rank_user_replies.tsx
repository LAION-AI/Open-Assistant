import { Flex } from "@chakra-ui/react";
import Head from "next/head";
import { useState } from "react";
import { SkipButton } from "src/components/Buttons/Skip";
import { SubmitButton } from "src/components/Buttons/Submit";
import { LoadingScreen } from "src/components/Loading/LoadingScreen";
import { Sortable } from "src/components/Sortable/Sortable";
import { TaskInfo } from "src/components/TaskInfo/TaskInfo";
<<<<<<< HEAD
import { Container, Flex, useColorModeValue } from "@chakra-ui/react";
import { SkipButton } from "src/components/Buttons/Skip";
import { SubmitButton } from "src/components/Buttons/Submit";
=======
import fetcher from "src/lib/fetcher";
import poster from "src/lib/poster";
import useSWRImmutable from "swr/immutable";
import useSWRMutation from "swr/mutation";
>>>>>>> 2d982592

const RankUserReplies = () => {
  const [tasks, setTasks] = useState([]);
  /**
   * This array will contain the ranked indices of the replies
   * The best reply will have index 0, and the worst is the last.
   */
  const [ranking, setRanking] = useState<number[]>([]);
<<<<<<< HEAD
  const bg = useColorModeValue("gray.100", "gray.800");
  const { isLoading } = useSWRImmutable("/api/new_task/rank_user_replies", fetcher, {
=======

  const { isLoading, mutate } = useSWRImmutable("/api/new_task/rank_prompter_replies", fetcher, {
>>>>>>> 2d982592
    onSuccess: (data) => {
      setTasks([data]);
    },
  });

  const { trigger } = useSWRMutation("/api/update_task", poster, {
    onSuccess: async (data) => {
      const newTask = await data.json();
      setTasks((oldTasks) => [...oldTasks, newTask]);
    },
  });

  const submitResponse = (task) => {
    trigger({
      id: task.id,
      update_type: "message_ranking",
      content: {
        ranking,
      },
    });
  };

  const fetchNextTask = () => {
    setRanking([]);
    mutate();
  };

  if (isLoading) {
    return <LoadingScreen text="Loading..." />;
  }

  if (tasks.length == 0) {
    return <Container className="p-6 bg-slate-100 text-gray-800">Loading...</Container>;
  }
  const replies = tasks[0].task.replies as string[];

  const endTask = tasks[tasks.length - 1];
  return (
    <>
      <Head>
        <title>Rank User Replies</title>
        <meta name="description" content="Rank User Replies." />
      </Head>
      <Container className="p-6 text-gray-800">
        <Container bg={bg} className="rounded-lg shadow-lg block bg-white p-6 mb-8">
          <h5 className="text-lg font-semibold mb-4">Instructions</h5>
          <p className="text-lg py-1">
            Given the following replies, sort them from best to worst, best being first, worst being last.
          </p>
          <Sortable items={replies} onChange={setRanking} />
        </Container>

        <section className="mb-8 p-4 rounded-lg shadow-lg bg-white flex flex-row justify-items-stretch ">
          <TaskInfo id={tasks[0].id} output="Submit your answer" />

          <Flex justify="center" ml="auto" gap={2}>
            <SkipButton>Skip</SkipButton>
            {endTask.task.type !== "task_done" ? (
              <SubmitButton onClick={() => submitResponse(tasks[0])} disabled={ranking.length === 0}>
                Submit
              </SubmitButton>
            ) : (
              <SubmitButton onClick={fetchNextTask}>Next Task</SubmitButton>
            )}
          </Flex>
        </section>
      </Container>
    </>
  );
};

export default RankUserReplies;<|MERGE_RESOLUTION|>--- conflicted
+++ resolved
@@ -6,16 +6,10 @@
 import { LoadingScreen } from "src/components/Loading/LoadingScreen";
 import { Sortable } from "src/components/Sortable/Sortable";
 import { TaskInfo } from "src/components/TaskInfo/TaskInfo";
-<<<<<<< HEAD
-import { Container, Flex, useColorModeValue } from "@chakra-ui/react";
-import { SkipButton } from "src/components/Buttons/Skip";
-import { SubmitButton } from "src/components/Buttons/Submit";
-=======
 import fetcher from "src/lib/fetcher";
 import poster from "src/lib/poster";
 import useSWRImmutable from "swr/immutable";
 import useSWRMutation from "swr/mutation";
->>>>>>> 2d982592
 
 const RankUserReplies = () => {
   const [tasks, setTasks] = useState([]);
@@ -24,13 +18,9 @@
    * The best reply will have index 0, and the worst is the last.
    */
   const [ranking, setRanking] = useState<number[]>([]);
-<<<<<<< HEAD
+
   const bg = useColorModeValue("gray.100", "gray.800");
-  const { isLoading } = useSWRImmutable("/api/new_task/rank_user_replies", fetcher, {
-=======
-
   const { isLoading, mutate } = useSWRImmutable("/api/new_task/rank_prompter_replies", fetcher, {
->>>>>>> 2d982592
     onSuccess: (data) => {
       setTasks([data]);
     },
