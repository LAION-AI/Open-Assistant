--- conflicted
+++ resolved
@@ -1,11 +1,7 @@
 import { getDashboardLayout } from "src/components/Layout";
 import { TaskPage } from "src/components/TaskPage/TaskPage";
 import { TaskType } from "src/types/Task";
-<<<<<<< HEAD
-export { getDefaultServerSideProps as getServerSideProps } from "src/lib/defaultServerSideProps";
-=======
 export { getStaticProps } from "src/lib/defaultServerSideProps";
->>>>>>> 19158ece
 
 const RankInitialPrompts = () => <TaskPage type={TaskType.rank_initial_prompts} />;
 
