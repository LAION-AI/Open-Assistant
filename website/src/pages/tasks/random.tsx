--- conflicted
+++ resolved
@@ -1,10 +1,6 @@
 import { getDashboardLayout } from "src/components/Layout";
 import { TaskPage } from "src/components/TaskPage/TaskPage";
-<<<<<<< HEAD
-export { getDefaultServerSideProps as getServerSideProps } from "src/lib/defaultServerSideProps";
-=======
 export { getStaticProps } from "src/lib/defaultServerSideProps";
->>>>>>> 19158ece
 import { TaskType } from "src/types/Task";
 
 const Random = () => <TaskPage type={TaskType.random} />;
