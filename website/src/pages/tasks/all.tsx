--- conflicted
+++ resolved
@@ -2,11 +2,7 @@
 import { TaskOption } from "src/components/Dashboard";
 import { allTaskOptions } from "src/components/Dashboard/TaskOption";
 import { getDashboardLayout } from "src/components/Layout";
-<<<<<<< HEAD
-export { getDefaultServerSideProps as getServerSideProps } from "src/lib/defaultServerSideProps";
-=======
 export { getStaticProps } from "src/lib/defaultServerSideProps";
->>>>>>> 19158ece
 
 const AllTasks = () => {
   return (
