import Image from "next/image";
import { Container } from "src/components/Container";
<<<<<<< HEAD
export { getDefaultServerSideProps as getServerSideProps } from "src/lib/defaultServerSideProps";
=======
export { getStaticProps } from "src/lib/defaultServerSideProps";
>>>>>>> 19158ece

const BrbPage = () => {
  return (
    <div>
      <Container className="">
        <div className="grid gap-16 items-center py-20 md:py-40 lg:grid-cols-2">
          <div className="m-auto order-2 lg:order-1">
            <Image src="/images/logos/logo.png" width={450} height={450} alt="temp-image" />
          </div>
          <div className="space-y-8 order-1 lg:order-2">
            <div>
              <h1 className="text-4xl mb-6">Down for maintenance</h1>
            </div>
            <p className="text-2xl">{"We are improving the service, we'll be back in very few minutes."}</p>
          </div>
        </div>
      </Container>
    </div>
  );
};

export default BrbPage;<|MERGE_RESOLUTION|>--- conflicted
+++ resolved
@@ -1,10 +1,6 @@
 import Image from "next/image";
 import { Container } from "src/components/Container";
-<<<<<<< HEAD
-export { getDefaultServerSideProps as getServerSideProps } from "src/lib/defaultServerSideProps";
-=======
 export { getStaticProps } from "src/lib/defaultServerSideProps";
->>>>>>> 19158ece
 
 const BrbPage = () => {
   return (
