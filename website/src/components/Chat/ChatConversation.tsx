--- conflicted
+++ resolved
@@ -1,16 +1,12 @@
 /* eslint-disable @typescript-eslint/no-explicit-any */
-<<<<<<< HEAD
-import { Box, useBoolean, useToast } from "@chakra-ui/react";
-import { AxiosError } from "axios";
-=======
 import { Box, CircularProgress, useBoolean, useToast } from "@chakra-ui/react";
->>>>>>> c7219dcf
 import { KeyboardEvent, memo, useCallback, useEffect, useMemo, useRef, useState } from "react";
 import { UseFormGetValues } from "react-hook-form";
 import SimpleBar from "simplebar-react";
 import { useMessageVote } from "src/hooks/chat/useMessageVote";
 import { get, post } from "src/lib/api";
 import { handleChatEventStream, QueueInfo } from "src/lib/chat_stream";
+import { OasstError } from "src/lib/oasst_api_client";
 import { API_ROUTES } from "src/lib/routes";
 import {
   ChatConfigFormData,
@@ -41,7 +37,6 @@
   const [isSending, setIsSending] = useBoolean();
   const toast = useToast();
 
-  const toast = useToast();
   const { isLoading: isLoadingMessages } = useSWR<ChatItem>(chatId ? API_ROUTES.GET_CHAT(chatId) : null, get, {
     onSuccess(data) {
       setMessages(data.messages.sort((a, b) => Date.parse(a.created_at) - Date.parse(b.created_at)));
@@ -70,9 +65,9 @@
           arg: assistant_arg,
         });
       } catch (e) {
-        if (e instanceof AxiosError) {
+        if (e instanceof OasstError) {
           toast({
-            title: e.response?.data?.message ?? "Something went wrong",
+            title: e.message ?? "Something went wrong",
             status: "error",
           });
         }
@@ -142,9 +137,10 @@
     try {
       prompter_message = await post(API_ROUTES.CREATE_PROMPTER_MESSAGE, { arg: prompter_arg });
     } catch (e) {
-      if (e instanceof AxiosError) {
+      console.log(e);
+      if (e instanceof OasstError) {
         toast({
-          title: e.response?.data?.message ?? "Something went wrong",
+          title: e.message ?? "Something went wrong",
           status: "error",
         });
       }
