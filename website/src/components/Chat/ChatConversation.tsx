--- conflicted
+++ resolved
@@ -33,32 +33,7 @@
   const [queueInfo, setQueueInfo] = useState<QueueInfo | null>(null);
   const [isSending, setIsSending] = useBoolean();
 
-<<<<<<< HEAD
-  const { getValues: getFormValues } = useFormContext<ChatConfigForm>();
-=======
-  // calculate the current thread as always going down the newest child in the tree
-  const currentThread: InferenceMessage[] = useMemo(() => {
-    if (!messages.length) return [];
-    // sort dates latest first
-    const sortedMessages = messages.sort((a, b) => Date.parse(b.created_at) - Date.parse(a.created_at));
-    // find the root message without parent_id
-    const root = sortedMessages.find((m) => m.parent_id === null)!;
-    const threadMessages = [root];
-    let current: InferenceMessage | null = root;
-    while (current) {
-      const next = sortedMessages.find((m) => m.parent_id === current!.id);
-      if (next) {
-        threadMessages.push(next);
-        current = next;
-      } else {
-        current = null;
-      }
-    }
-    return threadMessages;
-  }, [messages]);
-
   const { getValues: getFormValues } = useFormContext<ChatConfigFormData>();
->>>>>>> 8d01ed53
 
   const initiate_assistant_message = useCallback(
     async ({ parentId, chatId }: { parentId: string; chatId: string }) => {
