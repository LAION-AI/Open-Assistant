--- conflicted
+++ resolved
@@ -207,7 +207,9 @@
 
   const { messagesEndRef, scrollableNodeProps, updateEnableAutoScroll, activateAutoScroll } = useAutoScroll(
     messages,
-    streamedResponse
+    streamedResponse,
+    draftMessages,
+    streamedDrafts
   );
 
   const sendPrompterMessage = useCallback(async () => {
@@ -438,18 +440,8 @@
     ]
   );
 
-  const { messagesEndRef, scrollableNodeProps, updateEnableAutoScroll } = useAutoScroll(
-    messages,
-    streamedResponse,
-    draftMessages,
-    streamedDrafts
-  );
-
-<<<<<<< HEAD
   const { plugins } = getConfigValues();
 
-=======
->>>>>>> f26406a2
   return (
     <Box
       pt="4"
