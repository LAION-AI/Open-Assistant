import {
  Box,
  Button,
  CircularProgress,
  Flex,
  Icon,
  Text,
  Textarea,
  useBoolean,
  useColorModeValue,
  useOutsideClick,
} from "@chakra-ui/react";
import { Check, Edit, RotateCcw, ThumbsUp, X, XCircle } from "lucide-react";
import { ThumbsDown } from "lucide-react";
import { useSession } from "next-auth/react";
import { useTranslation } from "next-i18next";
import { forwardRef, KeyboardEvent, memo, ReactNode, useCallback, useMemo, useRef } from "react";
import { InferenceMessage } from "src/types/Chat";

import { BaseMessageEntry } from "../Messages/BaseMessageEntry";
import { BaseMessageEmojiButton } from "../Messages/MessageEmojiButton";
import { MessageInlineEmojiRow } from "../Messages/MessageInlineEmojiRow";
import { WorkParametersDisplay } from "./WorkParameters";

export type EditPromptParams = { parentId: string; chatId: string; content: string };

export type ChatMessageEntryProps = {
  message: InferenceMessage;
  onVote: (data: { newScore: number; oldScore: number; chatId: string; messageId: string }) => void;
  onRetry?: (params: { parentId: string; chatId: string }) => void;
  isSending?: boolean;
  pagingSlot?: ReactNode;
  onEditPromtp?: (params: EditPromptParams) => void;
  canRetry?: boolean;
  id?: string;
  "data-id"?: string;
};

export const ChatMessageEntry = memo(function ChatMessageEntry({
  onVote,
  onRetry,
  isSending,
  message,
  pagingSlot,
  onEditPromtp,
  canRetry,
  ...props
}: ChatMessageEntryProps) {
  const { t } = useTranslation("common");
  const { chat_id: chatId, parent_id: parentId, id: messageId, content, score, state, work_parameters } = message;
  const handleVote = useCallback(
    (emoji: "+1" | "-1") => {
      const newScore = getNewScore(emoji, score);
      onVote({ newScore, chatId, messageId, oldScore: score });
    },
    [chatId, messageId, onVote, score]
  );

  const handleThumbsUp = useCallback(() => {
    handleVote("+1");
  }, [handleVote]);

  const handleThumbsDown = useCallback(() => {
    handleVote("-1");
  }, [handleVote]);

  const handleRetry = useCallback(() => {
    if (onRetry && parentId) {
      onRetry({ parentId, chatId });
    }
  }, [chatId, onRetry, parentId]);
  const isAssistant = message.role === "assistant";
  const [isEditing, setIsEditing] = useBoolean(false);
  const inputRef = useRef<HTMLTextAreaElement>(null);

  const handleEditSubmit = useCallback(() => {
    if (onEditPromtp && inputRef.current?.value && parentId !== null) {
      onEditPromtp({ parentId, chatId, content: inputRef.current?.value });
    }
    setIsEditing.off();
  }, [chatId, onEditPromtp, parentId, setIsEditing]);

  const ref = useRef<HTMLDivElement>(null);

  useOutsideClick({
    ref,
    handler: setIsEditing.off,
  });

  const handleKeydown = useCallback(
    (e: KeyboardEvent) => {
      if (e.key === "Escape") {
        setIsEditing.off();
      }
      if (e.key === "Enter" && !e.shiftKey) {
        handleEditSubmit();
      }
    },
    [handleEditSubmit, setIsEditing]
  );

  return (
    <PendingMessageEntry
      ref={ref}
      {...props}
      isAssistant={isAssistant}
      usedPlugin={work_parameters?.used_plugin}
      content={isEditing ? "" : content!}
    >
      {!isAssistant && parentId !== null && (
        <Box position="absolute" top={{ base: "4", md: 0 }} style={{ insetInlineEnd: `0.5rem` }}>
          {isEditing ? (
            <MessageInlineEmojiRow spacing="0">
              <BaseMessageEmojiButton emoji={Check} onClick={handleEditSubmit}></BaseMessageEmojiButton>
              <BaseMessageEmojiButton emoji={X} onClick={setIsEditing.off}></BaseMessageEmojiButton>
            </MessageInlineEmojiRow>
          ) : (
            <BaseMessageEmojiButton emoji={Edit} onClick={setIsEditing.on}></BaseMessageEmojiButton>
          )}
        </Box>
      )}
      {isEditing && (
        <Box mx={{ md: "-15px" }} mt={{ md: 2 }}>
          <Textarea
            defaultValue={content || ""}
            ref={inputRef}
            onKeyDown={handleKeydown}
            bg="gray.100"
            borderRadius="xl"
            _dark={{
              bg: "gray.800",
            }}
            autoFocus
          ></Textarea>
        </Box>
      )}
      {!isEditing && (
        <Flex justifyContent={pagingSlot ? "space-between" : "end"} mt="1">
          {pagingSlot}
          {isAssistant && (
            <MessageInlineEmojiRow>
              {(state === "pending" || state === "in_progress") && (
                <CircularProgress isIndeterminate size="20px" title={state} />
              )}
              {(state === "aborted_by_worker" || state === "cancelled" || state === "timeout") && (
                <>
                  <Icon as={XCircle} color="red" />
                  <Text color="red">{`Error: ${state}`}</Text>
                  {onRetry && !isSending && <Button onClick={handleRetry}>{t("retry")}</Button>}
                </>
              )}
              {state === "complete" && (
                <>
                  {canRetry && <BaseMessageEmojiButton emoji={RotateCcw} onClick={handleRetry} />}
                  <BaseMessageEmojiButton emoji={ThumbsUp} checked={score === 1} onClick={handleThumbsUp} />
                  <BaseMessageEmojiButton emoji={ThumbsDown} checked={score === -1} onClick={handleThumbsDown} />
                </>
              )}
            </MessageInlineEmojiRow>
          )}
        </Flex>
      )}
      {work_parameters && <WorkParametersDisplay parameters={work_parameters} />}
    </PendingMessageEntry>
  );
});

type PendingMessageEntryProps = {
  isAssistant: boolean;
  content: string;
  children?: ReactNode;
  id?: string;
  "data-id"?: string;
  usedPlugin?: object;
};

const messageEntryContainerProps = {
  maxWidth: { base: "3xl", "2xl": "4xl" },
  w: "full",
};

export const PendingMessageEntry = forwardRef<HTMLDivElement, PendingMessageEntryProps>(function PendingMessageEntry(
  { content, isAssistant, children, usedPlugin, ...props },
  ref
) {
  const bgUser = "transparent";
  const bgAssistant = useColorModeValue("#DFE8F1", "#42536B");
  const { data: session } = useSession();
  const image = session?.user?.image;

  const avatarProps = useMemo(
    () => ({ src: isAssistant ? `/images/logos/logo.png` : image ?? "/images/temp-avatars/av1.jpg" }),
    [isAssistant, image]
  );

  return (
    <BaseMessageEntry
      ref={ref}
      avatarProps={avatarProps}
      bg={isAssistant ? bgAssistant : bgUser}
      content={content || ""}
      width="full"
<<<<<<< HEAD
      maxWidth="full"
      usedPlugin={usedPlugin}
      isAssistant={isAssistant}
=======
      maxWidth={messageEntryContainerProps.maxWidth}
      containerProps={messageEntryContainerProps}
>>>>>>> 0ba118cc
      {...props}
    >
      {children}
    </BaseMessageEntry>
  );
});

const getNewScore = (emoji: "+1" | "-1", currentScore: number) => {
  if (emoji === "+1") {
    if (currentScore === 1) {
      return 0;
    }
    return 1;
  }
  // emoji is -1
  if (currentScore === -1) {
    return 0;
  }
  return -1;
};<|MERGE_RESOLUTION|>--- conflicted
+++ resolved
@@ -200,14 +200,10 @@
       bg={isAssistant ? bgAssistant : bgUser}
       content={content || ""}
       width="full"
-<<<<<<< HEAD
-      maxWidth="full"
       usedPlugin={usedPlugin}
       isAssistant={isAssistant}
-=======
       maxWidth={messageEntryContainerProps.maxWidth}
       containerProps={messageEntryContainerProps}
->>>>>>> 0ba118cc
       {...props}
     >
       {children}
