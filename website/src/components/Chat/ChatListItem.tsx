--- conflicted
+++ resolved
@@ -22,12 +22,8 @@
   useOutsideClick,
   useToast,
 } from "@chakra-ui/react";
-<<<<<<< HEAD
-import { Check, EyeOff, LucideIcon, MoreHorizontal, Pencil, Trash, X, FolderX } from "lucide-react";
-=======
 import { Check, EyeOff, FolderX, LucideIcon, MoreHorizontal, Pencil, Trash, X } from "lucide-react";
 import Link from "next/link";
->>>>>>> d381aa1f
 import { useRouter } from "next/router";
 import { useTranslation } from "next-i18next";
 import { KeyboardEvent, MouseEvent, SyntheticEvent, useCallback, useRef } from "react";
@@ -35,7 +31,6 @@
 import { API_ROUTES, ROUTES } from "src/lib/routes";
 import { ChatItem } from "src/types/Chat";
 import useSWRMutation from "swr/mutation";
-import Link from "next/link";
 
 export const ChatListItem = ({
   chat,
@@ -54,11 +49,6 @@
   const [isEditing, setIsEditing] = useBoolean(false);
   const inputRef = useRef<HTMLInputElement>(null);
   const rootRef = useRef<HTMLDivElement>(null);
-<<<<<<< HEAD
-  const containerElementRef = useRef<HTMLDivElement>(null);
-  const router = useRouter();
-=======
->>>>>>> d381aa1f
 
   useOutsideClick({ ref: rootRef, handler: setIsEditing.off });
 
@@ -170,12 +160,6 @@
                 <MenuButton>
                   <ChatListItemIconButton label={t("more_actions")} icon={MoreHorizontal} />
                 </MenuButton>
-<<<<<<< HEAD
-                <MenuList zIndex="var(--chakra-zIndices-popover)">
-                  <OptOutDataButton chatId={chat.id} />
-                  <DeleteChatButton chatId={chat.id} onDelete={onDelete} />
-                </MenuList>
-=======
                 <Portal appendToParentPortal={false} containerRef={rootRef}>
                   {/* higher z-index so that it is displayed over the mobile sidebar */}
                   <MenuList zIndex="var(--chakra-zIndices-popover)">
@@ -183,7 +167,6 @@
                     <DeleteChatButton chatId={chat.id} onDelete={onDelete} />
                   </MenuList>
                 </Portal>
->>>>>>> d381aa1f
               </Menu>
             </Box>
           </>
