--- conflicted
+++ resolved
@@ -88,34 +88,22 @@
 
 export const ChatConfigForm = memo(function ChatConfigForm() {
   const { t } = useTranslation("chat");
-  const { modelInfos, plugins } = useChatContext();
+  const { modelInfos } = useChatContext();
 
   const { control, getValues, register, setValue } = useFormContext<ChatConfigFormData>();
   const selectedModel = getValues("model_config_name"); // have to use getValues to here to access latest value
+  const plugins = getValues("plugins");
   const presets = modelInfos.find((model) => model.name === selectedModel)!.parameter_configs;
-<<<<<<< HEAD
-  const [selectedPresetName, setSelectedPresetName] = useState(
-    () =>
-      presets.find((preset) => areParametersEqual(preset.sampling_parameters, getValues()))?.name ?? customPresetName
-  );
-=======
   const [selectedPresetName, setSelectedPresetName] = useState(() => findPresetName(presets, getValues()));
->>>>>>> f1da07ac
+  const [lockPresetSelection, setLockPresetSelection] = useState(false);
 
   const handlePresetChange = useCallback(
     (e: ChangeEvent<HTMLSelectElement>) => {
       const newPresetName = e.target.value;
-      console.log(plugins);
       const config =
         newPresetName === customPresetName
           ? customPresetDefaultValue
           : presets.find((preset) => preset.name === newPresetName)!.sampling_parameters;
-<<<<<<< HEAD
-      reset({ ...config, model_config_name: selectedModel, plugins });
-      setSelectedPresetName(newPresetName);
-    },
-    [presets, reset, selectedModel, plugins]
-=======
 
       for (const [key, value] of Object.entries(config) as Array<[keyof SamplingParameters, number]>) {
         setValue(key, value, { shouldDirty: true }); // force dirty so the ChatConfigSaver will update the cache
@@ -123,8 +111,19 @@
       setSelectedPresetName(newPresetName);
     },
     [presets, setValue]
->>>>>>> f1da07ac
-  );
+  );
+
+  // Lock preset selection if any plugin is enabled
+  useEffect(() => {
+    const activated = plugins.some((plugin) => plugin.enabled);
+    if (activated) {
+      handlePresetChange({ target: { value: "k50-Plugins" } } as any);
+      setSelectedPresetName(findPresetName(presets, getValues() as SamplingParameters));
+      setLockPresetSelection(true);
+    } else {
+      setLockPresetSelection(false);
+    }
+  }, [presets, plugins]);
 
   const config = getValues(); // have to use getValues to here to access latest value
 
@@ -147,7 +146,7 @@
       </FormControl>
       <FormControl>
         <FormLabel>{t("preset")}</FormLabel>
-        <Select value={selectedPresetName} onChange={handlePresetChange}>
+        <Select value={selectedPresetName} onChange={handlePresetChange} isDisabled={lockPresetSelection}>
           {presets.map(({ name }) => (
             <option value={name} key={name}>
               {name}
