--- conflicted
+++ resolved
@@ -7,13 +7,10 @@
 import { ChatConfigSaver } from "./ChatConfigSaver";
 import { useChatContext } from "./ChatContext";
 import { ChatConversation } from "./ChatConversation";
-<<<<<<< HEAD
 import { InferencePoweredBy } from "./InferencePoweredBy";
 import { ChatWarning } from "./ChatWarning";
 
 const ChatConfigSummary = dynamic(() => import("./ChatConfigSummary"), { ssr: false });
-=======
->>>>>>> 841051f9
 
 export const ChatSection = ({ chatId }: { chatId: string | null }) => {
   const { modelInfos } = useChatContext();
@@ -37,7 +34,6 @@
 
   return (
     <FormProvider {...form}>
-<<<<<<< HEAD
       <Card className="mx-auto" maxW={{ base: "min(64rem, 90vw)", lg: "36rem", xl: "3xl", "2xl": "5xl" }}>
         <CardBody display="flex" flexDirection="column" gap="2">
           <ChatConversation chatId={chatId} key={chatId} getConfigValues={form.getValues} />
@@ -47,11 +43,8 @@
           <InferencePoweredBy />
         </CardBody>
       </Card>
-=======
       <ChatConversation chatId={chatId} key={chatId} getConfigValues={form.getValues} />
-
       <ChatConfigDesktop></ChatConfigDesktop>
->>>>>>> 841051f9
       <ChatConfigSaver />
     </FormProvider>
   );
