import { FormProvider, useForm } from "react-hook-form";
import { ChatConfigFormData } from "src/types/Chat";
import { getConfigCache } from "src/utils/chat";
import { useIsomorphicLayoutEffect } from "usehooks-ts";

import { ChatConfigDesktop } from "./ChatConfigDesktop";
import { ChatConfigSaver } from "./ChatConfigSaver";
import { useChatContext } from "./ChatContext";
import { ChatConversation } from "./ChatConversation";

export const ChatSection = ({ chatId }: { chatId: string | null }) => {
  const { modelInfos, plugins } = useChatContext();

  console.assert(modelInfos.length > 0, "No model config was found");

  const form = useForm<ChatConfigFormData>({
    defaultValues: {
      ...modelInfos[0].parameter_configs[0].sampling_parameters,
      model_config_name: modelInfos[0].name,
      plugins: plugins,
    },
  });

  useIsomorphicLayoutEffect(() => {
    const cache = getConfigCache();
    const model = modelInfos.find((model) => model.name === cache?.model_config_name);
    if (model && cache) {
<<<<<<< HEAD
      console.log("CACHE: ", cache);
=======
      console.log(`resseting form`);
>>>>>>> f1da07ac
      form.reset(cache);
    }
  }, [form.reset, modelInfos, plugins]);

  return (
    <FormProvider {...form}>
      <ChatConversation chatId={chatId} key={chatId} getConfigValues={form.getValues} />
      <ChatConfigDesktop />
      <ChatConfigSaver />
    </FormProvider>
  );
};<|MERGE_RESOLUTION|>--- conflicted
+++ resolved
@@ -25,11 +25,7 @@
     const cache = getConfigCache();
     const model = modelInfos.find((model) => model.name === cache?.model_config_name);
     if (model && cache) {
-<<<<<<< HEAD
-      console.log("CACHE: ", cache);
-=======
       console.log(`resseting form`);
->>>>>>> f1da07ac
       form.reset(cache);
     }
   }, [form.reset, modelInfos, plugins]);
