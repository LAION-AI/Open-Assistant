import { FormProvider, useForm } from "react-hook-form";
import { ChatConfigFormData } from "src/types/Chat";
import { getConfigCache } from "src/utils/chat";
import { useIsomorphicLayoutEffect } from "usehooks-ts";

import { ChatConfigDesktop } from "./ChatConfigDesktop";
import { ChatConfigSaver } from "./ChatConfigSaver";
import { useChatContext } from "./ChatContext";
import { ChatConversation } from "./ChatConversation";

export const ChatSection = ({ chatId }: { chatId: string | null }) => {
  const { modelInfos, plugins } = useChatContext();

  console.assert(modelInfos.length > 0, "No model config was found");

  const form = useForm<ChatConfigFormData>({
    defaultValues: {
      ...modelInfos[0].parameter_configs[0].sampling_parameters,
      model_config_name: modelInfos[0].name,
<<<<<<< HEAD
      plugins: plugins,
    };
  }
=======
    },
  });

  useIsomorphicLayoutEffect(() => {
    const cache = getConfigCache();
    const model = modelInfos.find((model) => model.name === cache?.model_config_name);
    if (model && cache) {
      form.reset(cache);
    }
  }, [form.reset, modelInfos]);
>>>>>>> 0ba118cc

  return (
    <FormProvider {...form}>
      <ChatConversation chatId={chatId} key={chatId} getConfigValues={form.getValues} />

      <ChatConfigDesktop></ChatConfigDesktop>
      <ChatConfigSaver />
    </FormProvider>
  );
};<|MERGE_RESOLUTION|>--- conflicted
+++ resolved
@@ -17,11 +17,7 @@
     defaultValues: {
       ...modelInfos[0].parameter_configs[0].sampling_parameters,
       model_config_name: modelInfos[0].name,
-<<<<<<< HEAD
       plugins: plugins,
-    };
-  }
-=======
     },
   });
 
@@ -29,16 +25,15 @@
     const cache = getConfigCache();
     const model = modelInfos.find((model) => model.name === cache?.model_config_name);
     if (model && cache) {
+      console.log("CACHE: ", cache);
       form.reset(cache);
     }
-  }, [form.reset, modelInfos]);
->>>>>>> 0ba118cc
+  }, [form.reset, modelInfos, plugins]);
 
   return (
     <FormProvider {...form}>
       <ChatConversation chatId={chatId} key={chatId} getConfigValues={form.getValues} />
-
-      <ChatConfigDesktop></ChatConfigDesktop>
+      <ChatConfigDesktop />
       <ChatConfigSaver />
     </FormProvider>
   );
