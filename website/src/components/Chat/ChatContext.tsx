import { createContext, PropsWithChildren, useContext, useMemo } from "react";
<<<<<<< HEAD
import { InferenceMessage, ModelInfo, PluginEntry } from "src/types/Chat";

export type ChatContext = {
  modelInfos: ModelInfo[];
  messages: InferenceMessage[];
  plugins: PluginEntry[];
=======
import { ModelInfo } from "src/types/Chat";

export type ChatContext = {
  modelInfos: ModelInfo[];
>>>>>>> 065186a4
};

const chatContext = createContext<ChatContext>({} as ChatContext);

export const useChatContext = () => useContext(chatContext);

<<<<<<< HEAD
export const ChatContextProvider = ({ children, modelInfos, messages, plugins }: PropsWithChildren<ChatContext>) => {
  const value = useMemo(() => ({ modelInfos, messages, plugins }), [messages, modelInfos, plugins]);
=======
export const ChatContextProvider = ({ children, modelInfos }: PropsWithChildren<ChatContext>) => {
  const value = useMemo(() => ({ modelInfos }), [modelInfos]);
>>>>>>> 065186a4

  return <chatContext.Provider value={value}>{children}</chatContext.Provider>;
};<|MERGE_RESOLUTION|>--- conflicted
+++ resolved
@@ -1,30 +1,17 @@
 import { createContext, PropsWithChildren, useContext, useMemo } from "react";
-<<<<<<< HEAD
-import { InferenceMessage, ModelInfo, PluginEntry } from "src/types/Chat";
+import { ModelInfo, PluginEntry } from "src/types/Chat";
 
 export type ChatContext = {
   modelInfos: ModelInfo[];
-  messages: InferenceMessage[];
   plugins: PluginEntry[];
-=======
-import { ModelInfo } from "src/types/Chat";
-
-export type ChatContext = {
-  modelInfos: ModelInfo[];
->>>>>>> 065186a4
 };
 
 const chatContext = createContext<ChatContext>({} as ChatContext);
 
 export const useChatContext = () => useContext(chatContext);
 
-<<<<<<< HEAD
-export const ChatContextProvider = ({ children, modelInfos, messages, plugins }: PropsWithChildren<ChatContext>) => {
-  const value = useMemo(() => ({ modelInfos, messages, plugins }), [messages, modelInfos, plugins]);
-=======
-export const ChatContextProvider = ({ children, modelInfos }: PropsWithChildren<ChatContext>) => {
-  const value = useMemo(() => ({ modelInfos }), [modelInfos]);
->>>>>>> 065186a4
+export const ChatContextProvider = ({ children, modelInfos, plugins }: PropsWithChildren<ChatContext>) => {
+  const value = useMemo(() => ({ modelInfos, plugins }), [modelInfos, plugins]);
 
   return <chatContext.Provider value={value}>{children}</chatContext.Provider>;
 };