--- conflicted
+++ resolved
@@ -1,11 +1,6 @@
 import Image from "next/image";
-<<<<<<< HEAD
 import { useState } from "react";
-export function UserAvatar(options: { displayName: string; avatarUrl: string | null }) {
-=======
-
 export function UserAvatar(options: { displayName: string; avatarUrl?: string }) {
->>>>>>> 85fbaf68
   const { displayName, avatarUrl } = options;
   const [src, setSrc] = useState(
     avatarUrl
