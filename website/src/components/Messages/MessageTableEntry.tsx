--- conflicted
+++ resolved
@@ -134,13 +134,8 @@
         outlineColor={highlightColor}
         onClick={goToMessage}
         whiteSpace="pre-wrap"
-<<<<<<< HEAD
         cursor={enabled ? "pointer" : undefined}
-        style={{ position: "relative" }}
-=======
-        cursor={enabled && "pointer"}
         style={{ position: "relative", wordBreak: "break-word" }}
->>>>>>> d967133a
       >
         {inlineAvatar && avatar}
         {message.text}
