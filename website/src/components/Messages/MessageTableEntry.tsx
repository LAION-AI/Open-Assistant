--- conflicted
+++ resolved
@@ -9,34 +9,14 @@
 }
 interface MessageTableEntryProps {
   item: Message;
-  idx: number;
 }
 export function MessageTableEntry(props: MessageTableEntryProps) {
-<<<<<<< HEAD
-  const { item, idx } = props;
-  const bgColor = useColorModeValue(idx % 2 === 0 ? "bg-slate-800" : "bg-black", "bg-sky-900");
-
-  return (
-    <FlaggableElement text={item.text} post_id={item.id} key={`flag_${item.id}`}>
-      <HStack>
-        <Avatar
-          name={`${boolean(item.is_assistant) ? "Assitant" : "User"}`}
-          src={`${boolean(item.is_assistant) ? "/images/logos/logo.png" : "/images/temp-avatars/av1.jpg"}`}
-        />
-        <LinkBox className={`p-4 rounded-md text-white whitespace-pre-wrap ${bgColor} text-white w-full`}>
-          <NextLink href={`/messages/${item.id}`} passHref>
-            {item.text}
-          </NextLink>
-        </LinkBox>
-      </HStack>
-    </FlaggableElement>
-=======
-  const { item, valid_labels } = props;
+  const { item } = props;
   const backgroundColor = useColorModeValue("gray.50", "gray.800");
 
   return (
     <div>
-      <FlaggableElement text={item.text} post_id={item.id} key={`flag_${item.id}`} flaggable_labels={valid_labels}>
+      <FlaggableElement text={item.text} post_id={item.id} key={`flag_${item.id}`}>
         <HStack>
           <Avatar
             size="sm"
@@ -50,6 +30,5 @@
         </HStack>
       </FlaggableElement>
     </div>
->>>>>>> ae8b41a0
   );
 }