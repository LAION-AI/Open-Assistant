--- conflicted
+++ resolved
@@ -45,12 +45,9 @@
 import { emojiIcons, isKnownEmoji } from "src/types/Emoji";
 import { mutate } from "swr";
 import useSWRMutation from "swr/mutation";
-<<<<<<< HEAD
 
 const RenderedMarkdown = lazy(() => import("./RenderedMarkdown"));
 
-=======
->>>>>>> a6d88e17
 interface MessageTableEntryProps {
   message: Message;
   enabled?: boolean;
