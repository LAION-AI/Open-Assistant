--- conflicted
+++ resolved
@@ -10,20 +10,13 @@
   avatarProps: Pick<AvatarProps, "name" | "src">;
   bg?: string;
   highlight?: boolean;
-<<<<<<< HEAD
   usedPlugin?: object;
   isAssistant?: boolean;
-};
-
-export const BaseMessageEntry = forwardRef<HTMLDivElement, BaseMessageEntryProps>(function BaseMessageEntry(
-  { content, avatarProps, children, highlight, usedPlugin, isAssistant, ...props },
-=======
   containerProps?: BoxProps;
 };
 
 export const BaseMessageEntry = forwardRef<HTMLDivElement, BaseMessageEntryProps>(function BaseMessageEntry(
-  { content, avatarProps, children, highlight, containerProps, ...props },
->>>>>>> 0ba118cc
+  { content, avatarProps, children, highlight, usedPlugin, isAssistant, containerProps, ...props },
   ref
 ) {
   const bg = useColorModeValue("#DFE8F1", "#42536B");
