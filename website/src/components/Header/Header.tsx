--- conflicted
+++ resolved
@@ -31,15 +31,10 @@
 
 export const HEADER_HEIGHT = "82px";
 
-<<<<<<< HEAD
 export type HeaderProps = { preLogoSlot?: ReactNode };
 
 export function Header({ preLogoSlot }: HeaderProps) {
   const { t } = useTranslation();
-=======
-export function Header() {
-  const { t } = useTranslation("common");
->>>>>>> c90e0ace
   const { data: session } = useSession();
   const homeURL = session ? "/dashboard" : "/";
 
