import { Select } from "@chakra-ui/react";
import { useRouter } from "next/router";
import { useTranslation } from "next-i18next";
import { useCallback, useEffect, useMemo } from "react";
import { useCookies } from "react-cookie";
<<<<<<< HEAD
import { getLocaleDisplayName } from "./localeDisplayName";
=======
import { getLocaleDisplayName } from "src/lib/languages";
>>>>>>> 911fc2af

const LanguageSelector = () => {
  const router = useRouter();
  const [cookies, setCookie] = useCookies(["NEXT_LOCALE"]);
  const { i18n } = useTranslation();

  // Inspect the cookie based locale and the router based locale.  If the user
  // has manually set the locale via URL, they will differ.  In that condition,
  // update the cookie.
  useEffect(() => {
    const localeCookie = cookies["NEXT_LOCALE"];
    const localeRouter = router.locale;
    if (localeRouter !== localeCookie) {
      setCookie("NEXT_LOCALE", localeRouter, { path: "/" });
    }
  }, [cookies, setCookie, router]);

  // Memo the set of locales and their display names.
  const localesAndNames = useMemo(() => {
    return router.locales.map((locale) => ({
      locale,
      name: getLocaleDisplayName(locale),
    }));
  }, [router.locales]);

  const languageChanged = useCallback(
    async (option) => {
      const locale = option.target.value;
      setCookie("NEXT_LOCALE", locale, { path: "/" });
      const path = router.asPath;
      await router.push(path, path, { locale });
      router.reload();
    },
    [router]
  );

  const { language: currentLanguage } = i18n;
  return (
    <Select onChange={languageChanged} defaultValue={currentLanguage}>
      {localesAndNames.map(({ locale, name }) => (
        <option key={locale} value={locale}>
          {name}
        </option>
      ))}
    </Select>
  );
};

export { LanguageSelector };<|MERGE_RESOLUTION|>--- conflicted
+++ resolved
@@ -3,11 +3,7 @@
 import { useTranslation } from "next-i18next";
 import { useCallback, useEffect, useMemo } from "react";
 import { useCookies } from "react-cookie";
-<<<<<<< HEAD
-import { getLocaleDisplayName } from "./localeDisplayName";
-=======
 import { getLocaleDisplayName } from "src/lib/languages";
->>>>>>> 911fc2af
 
 const LanguageSelector = () => {
   const router = useRouter();
