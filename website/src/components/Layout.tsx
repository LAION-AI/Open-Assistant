// https://nextjs.org/docs/basic-features/layouts

import { Box, Grid } from "@chakra-ui/react";
<<<<<<< HEAD
import { Activity, BarChart2, HelpCircle, Layout, MessageSquare, Settings, Users } from "lucide-react";
=======
import { Activity, BarChart2, Layout, MessageSquare, Settings, Users, TrendingUp } from "lucide-react";
>>>>>>> ce8e8676
import type { NextPage } from "next";
import { Header } from "src/components/Header";

import { SlimFooter } from "./Dashboard/SlimFooter";
import { Footer } from "./Footer";
import { SideMenuLayout } from "./SideMenuLayout";
import { ToSWrapper } from "./ToSWrapper";

export type NextPageWithLayout<P = unknown, IP = P> = NextPage<P, IP> & {
  getLayout?: (page: React.ReactElement) => React.ReactNode;
};

export const getDefaultLayout = (page: React.ReactElement) => (
  <div className="grid grid-rows-[min-content_1fr_min-content] h-full justify-items-stretch">
    <Header />
    {page}
    <Footer />
  </div>
);

export const getTransparentHeaderLayout = (page: React.ReactElement) => (
  <div className="grid grid-rows-[min-content_1fr_min-content] h-full justify-items-stretch">
    <Header />
    {page}
    <Footer />
  </div>
);

export const getDashboardLayout = (page: React.ReactElement) => (
  <Grid templateRows="min-content 1fr" h="full" gridTemplateColumns="minmax(0, 1fr)">
    <Header />
<<<<<<< HEAD
    <SideMenuLayout
      menuButtonOptions={[
        {
          label: "Dashboard",
          pathname: "/dashboard",
          icon: Layout,
        },
        {
          label: "Messages",
          pathname: "/messages",
          icon: MessageSquare,
        },
        {
          label: "Leaderboard",
          pathname: "/leaderboard",
          icon: BarChart2,
        },
        {
          label: "Guidelines",
          pathname: "https://projects.laion.ai/Open-Assistant/docs/guides/guidelines",
          icon: HelpCircle,
          target: "_blank",
        },
      ]}
    >
      <Grid templateRows="1fr min-content" h="full">
=======
    <ToSWrapper>
      <SideMenuLayout
        menuButtonOptions={[
          {
            labelID: "dashboard",
            pathname: "/dashboard",
            icon: Layout,
          },
          {
            labelID: "messages",
            pathname: "/messages",
            icon: MessageSquare,
          },
          {
            labelID: "leaderboard",
            pathname: "/leaderboard",
            icon: BarChart2,
          },
          {
            labelID: "stats",
            pathname: "/stats",
            icon: TrendingUp,
          },
        ]}
      >
>>>>>>> ce8e8676
        <Box>{page}</Box>
        <Box mt="10">
          <SlimFooter />
        </Box>
      </SideMenuLayout>
    </ToSWrapper>
  </Grid>
);

export const getAdminLayout = (page: React.ReactElement) => (
  <Grid templateRows="min-content 1fr" h="full" gridTemplateColumns="minmax(0, 1fr)">
    <Header />
    <SideMenuLayout
      menuButtonOptions={[
        {
          labelID: "users",
          pathname: "/admin",
          icon: Users,
        },
        {
          labelID: "trollboard",
          pathname: "/admin/trollboard",
          icon: BarChart2,
        },
        {
          labelID: "status",
          pathname: "/admin/status",
          icon: Activity,
        },
        {
          labelID: "parameters",
          pathname: "/admin/parameters",
          icon: Settings,
        },
      ]}
    >
      {page}
    </SideMenuLayout>
  </Grid>
);

export const noLayout = (page: React.ReactElement) => page;<|MERGE_RESOLUTION|>--- conflicted
+++ resolved
@@ -1,11 +1,7 @@
 // https://nextjs.org/docs/basic-features/layouts
 
 import { Box, Grid } from "@chakra-ui/react";
-<<<<<<< HEAD
-import { Activity, BarChart2, HelpCircle, Layout, MessageSquare, Settings, Users } from "lucide-react";
-=======
-import { Activity, BarChart2, Layout, MessageSquare, Settings, Users, TrendingUp } from "lucide-react";
->>>>>>> ce8e8676
+import { Activity, BarChart2, HelpCircle, Layout, MessageSquare, Settings, Users, TrendingUp } from "lucide-react";
 import type { NextPage } from "next";
 import { Header } from "src/components/Header";
 
@@ -37,34 +33,7 @@
 export const getDashboardLayout = (page: React.ReactElement) => (
   <Grid templateRows="min-content 1fr" h="full" gridTemplateColumns="minmax(0, 1fr)">
     <Header />
-<<<<<<< HEAD
-    <SideMenuLayout
-      menuButtonOptions={[
-        {
-          label: "Dashboard",
-          pathname: "/dashboard",
-          icon: Layout,
-        },
-        {
-          label: "Messages",
-          pathname: "/messages",
-          icon: MessageSquare,
-        },
-        {
-          label: "Leaderboard",
-          pathname: "/leaderboard",
-          icon: BarChart2,
-        },
-        {
-          label: "Guidelines",
-          pathname: "https://projects.laion.ai/Open-Assistant/docs/guides/guidelines",
-          icon: HelpCircle,
-          target: "_blank",
-        },
-      ]}
-    >
       <Grid templateRows="1fr min-content" h="full">
-=======
     <ToSWrapper>
       <SideMenuLayout
         menuButtonOptions={[
@@ -88,9 +57,14 @@
             pathname: "/stats",
             icon: TrendingUp,
           },
+          {
+            label: "Guidelines",
+            pathname: "https://projects.laion.ai/Open-Assistant/docs/guides/guidelines",
+            icon: HelpCircle,
+            target: "_blank",
+          },
         ]}
       >
->>>>>>> ce8e8676
         <Box>{page}</Box>
         <Box mt="10">
           <SlimFooter />
