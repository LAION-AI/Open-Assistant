import { DefaultSession } from "next-auth";

declare module "next-auth" {
  interface Session {
    user: {
      /** The user's role. */
      role: string;
      /** True when the user is new. */
      isNew: boolean;
      /** Iso timestamp of the user's acceptance of the terms of service */
      tosAcceptanceDate?: string;
    } & DefaultSession["user"];
  }
}

declare module "next-auth/jwt" {
  interface JWT {
    /** The user's role. */
    role?: string;
    /** True when the user is new. */
    isNew?: boolean;
<<<<<<< HEAD

    sub: string;
=======
    /** Iso timestamp of the user's acceptance of the terms of service */
    tosAcceptanceDate?: string;
>>>>>>> 8ed1451b
  }
}<|MERGE_RESOLUTION|>--- conflicted
+++ resolved
@@ -16,15 +16,12 @@
 declare module "next-auth/jwt" {
   interface JWT {
     /** The user's role. */
-    role?: string;
+    role: string;
     /** True when the user is new. */
     isNew?: boolean;
-<<<<<<< HEAD
 
     sub: string;
-=======
     /** Iso timestamp of the user's acceptance of the terms of service */
     tosAcceptanceDate?: string;
->>>>>>> 8ed1451b
   }
 }