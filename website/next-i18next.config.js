--- conflicted
+++ resolved
@@ -1,10 +1,6 @@
 module.exports = {
   i18n: {
     defaultLocale: "en",
-<<<<<<< HEAD
-    locales: ["ar", "bn", "de", "en", "es", "fr", "hu", "ja", "pt-BR", "ru", "vi", "zh"],
-=======
-    locales: ["bn", "de", "en", "es", "fr", "hu", "ja", "ko", "pt-BR", "ru", "vi", "zh"],
->>>>>>> afc40f5c
+    locales: ["ar", "bn", "de", "en", "es", "fr", "hu", "ja", "ko", "pt-BR", "ru", "vi", "zh"],
   },
 };