--- conflicted
+++ resolved
@@ -1,10 +1,6 @@
 module.exports = {
   i18n: {
     defaultLocale: "en",
-<<<<<<< HEAD
-    locales: ["bn", "ca", "de", "en", "es", "fr", "hu", "ja", "ko", "pt-BR", "ru", "uk-UA", "vi", "zh", "tr"],
-=======
-    locales: ["ar", "bn", "de", "en", "es", "fr", "hu", "ja", "ko", "pt-BR", "ru", "uk-UA", "vi", "zh", "tr"],
->>>>>>> 56b6595d
+    locales: ["ar", "bn", "ca", "de", "en", "es", "fr", "hu", "ja", "ko", "pt-BR", "ru", "uk-UA", "vi", "zh", "tr"],
   },
 };