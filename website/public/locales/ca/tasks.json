{
  "available_task_count": "{{count}} tasques disponibles",
  "classify_assistant_reply": {
    "label": "Classifica una resposta de l'assistent",
    "desc": "Proporciona etiquetes per a una resposta de l'assistent.",
    "overview": "Llegeix la conversa següent i contesta la pregunta relacionada amb l'última resposta."
  },
  "classify_initial_prompt": {
    "label": "Classifica instruccions inicials",
    "desc": "Proporciona etiquetes per a una instrucció.",
    "overview": "Llegeix la instrucció següent i contesta la pregunta relacionada."
  },
  "classify_prompter_reply": {
    "label": "Classifica la resposta de l'apuntador",
    "desc": "Proporciona etiquetes per a una instrucció.",
    "overview": "Llegeix la conversa següent i contesta la pregunta relacionada amb l'última resposta."
  },
  "create_initial_prompt": {
    "label": "Crea instruccions inicials",
    "desc": "Escriu instruccions inicials perquè Open Assistant provi de contestar missatges variats.",
    "overview": "Crea un missatge per a inciar conversa amb l'assistent",
    "instruction": "Proporciona les instruccions inicials",
    "response_placeholder": "Escriu les instruccions aquí..."
  },
  "default": {
    "unchanged_title": "Sense canvis",
    "unchanged_message": "Segur que vols continuar?"
  },
  "label_assistant_reply": {
    "label": "Etiqueta la resposta de l'assistent",
    "desc": "Proporciona etiquetes per a una instrucció.",
    "overview": "Donada la conversa següent, proporciona etiquetes per a l'última entrada."
  },
  "label_initial_prompt": {
    "label": "Etiqueta instruccions inicials",
    "desc": "Proporciona etiquetes per a una instrucció.",
    "overview": "Proporciona etiquetes per a la instrucció següent"
  },
  "label_prompter_reply": {
    "label": "Etiqueta la resposta de l'apuntador",
    "desc": "Proporciona etiquetes per a una instrucció.",
    "overview": "Donada la conversa següent, proporciona etiquetes per a l'última entrada."
  },
  "random": {
    "label": "Segur que tinc sort",
    "desc": "Ajuda'ns a millorar Open Assistant començant amb una tasca aleatòria."
  },
  "rank_assistant_replies": {
    "label": "Classifica les respostes de l'assistent",
    "desc": "Puntua les respostes d'Open Assistant basant-te en la precisió i llegibilitat.",
    "overview": "Donades les respostes següents de l'assistent, ordena-les de millor a pitjor, sent la primera la millor i l'última, la pitjor.",
    "unchanged_title": "Ordre sense canviar",
    "unchanged_message": "No has canviat l'ordre de les respostes. Segur que vols continuar?"
  },
  "rank_initial_prompts": {
    "label": "Classifica les instruccions inicials",
    "desc": "Puntua les instruccions donades a Open Assistant basant-te en la precisió i llegibilitat.",
    "overview": "Donades les instruccions inicials següents, ordena-les de millor a pitjor, sent la primera la millor i l'última, la pitjor.",
    "unchanged_title": "Ordre sense canviar",
    "unchanged_message": "No has canviat l'ordre de les entrades. Segur que vols continuar?"
  },
  "rank_user_replies": {
    "label": "Classifica les respostes dels usuaris",
    "desc": "Ajuda Open Assistant a millorar les seves respostes en converses amb altres usuaris.",
    "overview": "Donades les respostes següents d'usuaris, ordena-les de millor a pitjor, sent la primera la millor i l'última, la pitjor.",
    "unchanged_title": "Ordre sense canviar",
    "unchanged_message": "No has canviat l'ordre de les respostes. Segur que vols continuar?"
  },
  "reply_as_assistant": {
    "label": "Contesta com a assistent",
    "desc": "Ajuda Open Assistant a millorar les seves respostes en converses amb altres usuaris.",
    "overview": "Donada la conversa següent, proporciona una resposta adequada",
    "response_placeholder": "Escriu la resposta aquí..."
  },
  "reply_as_user": {
    "label": "Contesta com a usuari",
    "desc": "Parla amb Open Assistant i intenta millorar les respostes mentre interacciones amb ell.",
    "overview": "Donada la conversa següent, proporciona una resposta adequada",
    "instruction": "Proporciona la resposta de l'usuari",
<<<<<<< HEAD
    "response_placeholder": "Escriu la teva resposta aquí..."
  },
  "writing_wrong_langauge_a_b": "Sembla que estàs escrivint a {{detected_lang}} però això s'enviarà com a {{submit_lang}}.",
  "submitted_as": "Això serà enviat com {{submit_lang}}"
=======
    "response_placeholder": "Escriu la resposta aquí..."
  }
>>>>>>> 542983fe
}<|MERGE_RESOLUTION|>--- conflicted
+++ resolved
@@ -77,13 +77,8 @@
     "desc": "Parla amb Open Assistant i intenta millorar les respostes mentre interacciones amb ell.",
     "overview": "Donada la conversa següent, proporciona una resposta adequada",
     "instruction": "Proporciona la resposta de l'usuari",
-<<<<<<< HEAD
     "response_placeholder": "Escriu la teva resposta aquí..."
   },
   "writing_wrong_langauge_a_b": "Sembla que estàs escrivint a {{detected_lang}} però això s'enviarà com a {{submit_lang}}.",
   "submitted_as": "Això serà enviat com {{submit_lang}}"
-=======
-    "response_placeholder": "Escriu la resposta aquí..."
-  }
->>>>>>> 542983fe
 }