{
  "available_task_count": "{{count}} tasques disponibles",
  "classify_assistant_reply": {
<<<<<<< HEAD
    "label": "Classificar respostes de l'assistent",
    "desc": "Proporciona etiquetes per a respostes de l'assistent.",
    "overview": "Llegeix la conversa següent i contesta a continuació la pregunta sobre l'última resposta de la conversa."
  },
  "classify_initial_prompt": {
    "label": "Classificar instruccions inicials",
    "desc": "Proporciona etiquetes per a una instrucció.",
    "overview": "Llegeix la instrucció següent i contesta a continuació la pregunta sobre ella."
  },
  "classify_prompter_reply": {
    "label": "Classificar respostes a una instrucció",
    "desc": "Proporciona etiquetes per a una instrucció.",
    "overview": "Llegeix la conversa següent i contesta a continuació la pregunta sobre l'última resposta de la conversa."
  },
  "create_initial_prompt": {
    "label": "Crear instruccions inicials",
    "desc": "Escriu instruccions inicials per a ajudar que Open Assistant intenti contestar missatges variats.",
    "overview": "Crea un missatge inicial per a enviar-lo a l'assistent",
=======
    "label": "Classifica una resposta de l'assistent",
    "desc": "Proporciona etiquetes per a una resposta de l'assistent.",
    "overview": "Llegeix la conversa següent i contesta la pregunta relacionada amb l'última resposta."
  },
  "classify_initial_prompt": {
    "label": "Classifica instruccions inicials",
    "desc": "Proporciona etiquetes per a una instrucció.",
    "overview": "Llegeix la instrucció següent i contesta la pregunta relacionada."
  },
  "classify_prompter_reply": {
    "label": "Classifica la resposta de l'apuntador",
    "desc": "Proporciona etiquetes per a una instrucció.",
    "overview": "Llegeix la conversa següent i contesta la pregunta relacionada amb l'última resposta."
  },
  "create_initial_prompt": {
    "label": "Crea instruccions inicials",
    "desc": "Escriu instruccions inicials perquè Open Assistant provi de contestar missatges variats.",
    "overview": "Crea un missatge per a inciar conversa amb l'assistent",
>>>>>>> 9b626437
    "instruction": "Proporciona les instruccions inicials",
    "response_placeholder": "Escriu les instruccions aquí..."
  },
  "default": {
    "unchanged_title": "Sense canvis",
    "unchanged_message": "Segur que vols continuar?"
  },
  "label_assistant_reply": {
<<<<<<< HEAD
    "label": "Etiquetar respostes de l'assistent",
    "desc": "Proporciona etiquetes per a una instrucció.",
    "overview": "Donada la discussió següent, proporciona etiquetes per a l'última instrucció."
  },
  "label_initial_prompt": {
    "label": "Etiquetar instruccions inicials",
    "desc": "Proporciona etiquetes per a una instrucció.",
    "overview": "Proporciona etiquetes per a les instruccions següents"
  },
  "label_prompter_reply": {
    "label": "Etiquetar instruccions",
    "desc": "Proporciona etiquetes per a una instrucció.",
    "overview": "Donada la discussió següent, proporciona etiquetes per a l'última instrucció."
=======
    "label": "Etiqueta la resposta de l'assistent",
    "desc": "Proporciona etiquetes per a una instrucció.",
    "overview": "Donada la conversa següent, proporciona etiquetes per a l'última entrada."
  },
  "label_initial_prompt": {
    "label": "Etiqueta instruccions inicials",
    "desc": "Proporciona etiquetes per a una instrucció.",
    "overview": "Proporciona etiquetes per a la instrucció següent"
  },
  "label_prompter_reply": {
    "label": "Etiqueta la resposta de l'apuntador",
    "desc": "Proporciona etiquetes per a una instrucció.",
    "overview": "Donada la conversa següent, proporciona etiquetes per a l'última entrada."
>>>>>>> 9b626437
  },
  "random": {
    "label": "Segur que tinc sort",
    "desc": "Ajuda'ns a millorar Open Assistant començant amb una tasca aleatòria."
  },
  "rank_assistant_replies": {
<<<<<<< HEAD
    "label": "Puntuar respostes de l'assistent",
    "desc": "Puntua respostes donades per Open Assistant basant-te en la precisió i llegibilitat.",
    "overview": "Donades les respostes següents de l'assistent, ordena-les de millor a pitjor, amb la primera sent la millor i l'última, la pitjor.",
=======
    "label": "Classifica les respostes de l'assistent",
    "desc": "Puntua les respostes d'Open Assistant basant-te en la precisió i llegibilitat.",
    "overview": "Donades les respostes següents de l'assistent, ordena-les de millor a pitjor, sent la primera la millor i l'última, la pitjor.",
>>>>>>> 9b626437
    "unchanged_title": "Ordre sense canviar",
    "unchanged_message": "No has canviat l'ordre de les respostes. Segur que vols continuar?"
  },
  "rank_initial_prompts": {
<<<<<<< HEAD
    "label": "Puntuar instruccions inicials",
    "desc": "Puntua instruccions a Open Assistant basant-te en la precisió i llegibilitat.",
    "overview": "Donades les següents instruccions inicials, ordena-les de millor a pitjor, amb la primera sent la millor i l'última, la pitjor.",
    "unchanged_title": "Ordre sense canviar",
    "unchanged_message": "No has canviat l'ordre de les instruccions. Segur que vols continuar?"
  },
  "rank_user_replies": {
    "label": "Puntuar respostes d'usuaris",
    "desc": "Ajuda Open Assistant a millorar les seves respostes a converses amb altres usuaris.",
    "overview": "Donades les respostes següents d'usuaris, ordena-les de millor a pitjor, amb la primera sent la millor i l'última, la pitjor.",
=======
    "label": "Classifica les instruccions inicials",
    "desc": "Puntua les instruccions donades a Open Assistant basant-te en la precisió i llegibilitat.",
    "overview": "Donades les instruccions inicials següents, ordena-les de millor a pitjor, sent la primera la millor i l'última, la pitjor.",
    "unchanged_title": "Ordre sense canviar",
    "unchanged_message": "No has canviat l'ordre de les entrades. Segur que vols continuar?"
  },
  "rank_user_replies": {
    "label": "Classifica les respostes dels usuaris",
    "desc": "Ajuda Open Assistant a millorar les seves respostes en converses amb altres usuaris.",
    "overview": "Donades les respostes següents d'usuaris, ordena-les de millor a pitjor, sent la primera la millor i l'última, la pitjor.",
>>>>>>> 9b626437
    "unchanged_title": "Ordre sense canviar",
    "unchanged_message": "No has canviat l'ordre de les respostes. Segur que vols continuar?"
  },
  "reply_as_assistant": {
    "label": "Contesta com a assistent",
    "desc": "Ajuda Open Assistant a millorar les seves respostes en converses amb altres usuaris.",
    "overview": "Donada la conversa següent, proporciona una resposta adequada",
    "response_placeholder": "Escriu la resposta aquí..."
  },
  "reply_as_user": {
    "label": "Contesta com a usuari",
    "desc": "Parla amb Open Assistant i intenta millorar les respostes mentre interacciones amb ell.",
    "overview": "Donada la conversa següent, proporciona una resposta adequada",
    "instruction": "Proporciona la resposta de l'usuari",
    "response_placeholder": "Escriu la resposta aquí..."
  }
}<|MERGE_RESOLUTION|>--- conflicted
+++ resolved
@@ -1,45 +1,24 @@
 {
   "available_task_count": "{{count}} tasques disponibles",
   "classify_assistant_reply": {
-<<<<<<< HEAD
     "label": "Classificar respostes de l'assistent",
     "desc": "Proporciona etiquetes per a respostes de l'assistent.",
-    "overview": "Llegeix la conversa següent i contesta a continuació la pregunta sobre l'última resposta de la conversa."
+    "overview": "Llegeix la conversa següent i contesta la pregunta sobre l'última resposta de la conversa."
   },
   "classify_initial_prompt": {
     "label": "Classificar instruccions inicials",
-    "desc": "Proporciona etiquetes per a una instrucció.",
-    "overview": "Llegeix la instrucció següent i contesta a continuació la pregunta sobre ella."
+    "desc": "Proporciona etiquetes per a instruccions.",
+    "overview": "Llegeix la instrucció següent i contesta la pregunta relacionada."
   },
   "classify_prompter_reply": {
     "label": "Classificar respostes a una instrucció",
-    "desc": "Proporciona etiquetes per a una instrucció.",
-    "overview": "Llegeix la conversa següent i contesta a continuació la pregunta sobre l'última resposta de la conversa."
+    "desc": "Proporciona etiquetes per a instruccions.",
+    "overview": "Llegeix la conversa següent i contesta la pregunta sobre l'última resposta de la conversa."
   },
   "create_initial_prompt": {
     "label": "Crear instruccions inicials",
-    "desc": "Escriu instruccions inicials per a ajudar que Open Assistant intenti contestar missatges variats.",
-    "overview": "Crea un missatge inicial per a enviar-lo a l'assistent",
-=======
-    "label": "Classifica una resposta de l'assistent",
-    "desc": "Proporciona etiquetes per a una resposta de l'assistent.",
-    "overview": "Llegeix la conversa següent i contesta la pregunta relacionada amb l'última resposta."
-  },
-  "classify_initial_prompt": {
-    "label": "Classifica instruccions inicials",
-    "desc": "Proporciona etiquetes per a una instrucció.",
-    "overview": "Llegeix la instrucció següent i contesta la pregunta relacionada."
-  },
-  "classify_prompter_reply": {
-    "label": "Classifica la resposta de l'apuntador",
-    "desc": "Proporciona etiquetes per a una instrucció.",
-    "overview": "Llegeix la conversa següent i contesta la pregunta relacionada amb l'última resposta."
-  },
-  "create_initial_prompt": {
-    "label": "Crea instruccions inicials",
     "desc": "Escriu instruccions inicials perquè Open Assistant provi de contestar missatges variats.",
     "overview": "Crea un missatge per a inciar conversa amb l'assistent",
->>>>>>> 9b626437
     "instruction": "Proporciona les instruccions inicials",
     "response_placeholder": "Escriu les instruccions aquí..."
   },
@@ -48,77 +27,43 @@
     "unchanged_message": "Segur que vols continuar?"
   },
   "label_assistant_reply": {
-<<<<<<< HEAD
     "label": "Etiquetar respostes de l'assistent",
-    "desc": "Proporciona etiquetes per a una instrucció.",
-    "overview": "Donada la discussió següent, proporciona etiquetes per a l'última instrucció."
+    "desc": "Proporciona etiquetes per a instruccions.",
+    "overview": "Donada la conversa següent, proporciona etiquetes per a l'última instrucció."
   },
   "label_initial_prompt": {
     "label": "Etiquetar instruccions inicials",
-    "desc": "Proporciona etiquetes per a una instrucció.",
-    "overview": "Proporciona etiquetes per a les instruccions següents"
-  },
-  "label_prompter_reply": {
-    "label": "Etiquetar instruccions",
-    "desc": "Proporciona etiquetes per a una instrucció.",
-    "overview": "Donada la discussió següent, proporciona etiquetes per a l'última instrucció."
-=======
-    "label": "Etiqueta la resposta de l'assistent",
-    "desc": "Proporciona etiquetes per a una instrucció.",
-    "overview": "Donada la conversa següent, proporciona etiquetes per a l'última entrada."
-  },
-  "label_initial_prompt": {
-    "label": "Etiqueta instruccions inicials",
-    "desc": "Proporciona etiquetes per a una instrucció.",
+    "desc": "Proporciona etiquetes per a instruccions.",
     "overview": "Proporciona etiquetes per a la instrucció següent"
   },
   "label_prompter_reply": {
-    "label": "Etiqueta la resposta de l'apuntador",
-    "desc": "Proporciona etiquetes per a una instrucció.",
-    "overview": "Donada la conversa següent, proporciona etiquetes per a l'última entrada."
->>>>>>> 9b626437
+    "label": "Etiquetar respostes de l'usuari",
+    "desc": "Proporciona etiquetes per a instruccions.",
+    "overview": "Donada la conversa següent, proporciona etiquetes per a l'última instrucció."
   },
   "random": {
     "label": "Segur que tinc sort",
     "desc": "Ajuda'ns a millorar Open Assistant començant amb una tasca aleatòria."
   },
   "rank_assistant_replies": {
-<<<<<<< HEAD
-    "label": "Puntuar respostes de l'assistent",
-    "desc": "Puntua respostes donades per Open Assistant basant-te en la precisió i llegibilitat.",
+    "label": "Ordenar respostes de l'assistent",
+    "desc": "Ordena respostes d'Open Assistant basant-te en la precisió i llegibilitat.",
     "overview": "Donades les respostes següents de l'assistent, ordena-les de millor a pitjor, amb la primera sent la millor i l'última, la pitjor.",
-=======
-    "label": "Classifica les respostes de l'assistent",
-    "desc": "Puntua les respostes d'Open Assistant basant-te en la precisió i llegibilitat.",
-    "overview": "Donades les respostes següents de l'assistent, ordena-les de millor a pitjor, sent la primera la millor i l'última, la pitjor.",
->>>>>>> 9b626437
     "unchanged_title": "Ordre sense canviar",
     "unchanged_message": "No has canviat l'ordre de les respostes. Segur que vols continuar?"
   },
   "rank_initial_prompts": {
-<<<<<<< HEAD
-    "label": "Puntuar instruccions inicials",
-    "desc": "Puntua instruccions a Open Assistant basant-te en la precisió i llegibilitat.",
-    "overview": "Donades les següents instruccions inicials, ordena-les de millor a pitjor, amb la primera sent la millor i l'última, la pitjor.",
+    "label": "Ordenar instruccions inicials",
+    "desc": "Ordena instruccions a Open Assistant basant-te en la precisió i llegibilitat.",
+    "overview": "Donades les instruccions inicials següents, ordena-les de millor a pitjor, amb la primera sent la millor i l'última, la pitjor.",
     "unchanged_title": "Ordre sense canviar",
     "unchanged_message": "No has canviat l'ordre de les instruccions. Segur que vols continuar?"
   },
   "rank_user_replies": {
-    "label": "Puntuar respostes d'usuaris",
+    "label": "Ordena respostes d'usuaris",
     "desc": "Ajuda Open Assistant a millorar les seves respostes a converses amb altres usuaris.",
-    "overview": "Donades les respostes següents d'usuaris, ordena-les de millor a pitjor, amb la primera sent la millor i l'última, la pitjor.",
-=======
-    "label": "Classifica les instruccions inicials",
-    "desc": "Puntua les instruccions donades a Open Assistant basant-te en la precisió i llegibilitat.",
-    "overview": "Donades les instruccions inicials següents, ordena-les de millor a pitjor, sent la primera la millor i l'última, la pitjor.",
-    "unchanged_title": "Ordre sense canviar",
-    "unchanged_message": "No has canviat l'ordre de les entrades. Segur que vols continuar?"
+    "overview": "Donades les respostes d'usuaris següents, ordena-les de millor a pitjor, amb la primera sent la millor i l'última, la pitjor.",
   },
-  "rank_user_replies": {
-    "label": "Classifica les respostes dels usuaris",
-    "desc": "Ajuda Open Assistant a millorar les seves respostes en converses amb altres usuaris.",
-    "overview": "Donades les respostes següents d'usuaris, ordena-les de millor a pitjor, sent la primera la millor i l'última, la pitjor.",
->>>>>>> 9b626437
     "unchanged_title": "Ordre sense canviar",
     "unchanged_message": "No has canviat l'ordre de les respostes. Segur que vols continuar?"
   },
