--- conflicted
+++ resolved
@@ -3,14 +3,11 @@
   "back_to_chat_list": "Back to chat list",
   "chat_date": "{{val, datetime}}",
   "config_title": "Chat configuration",
-<<<<<<< HEAD
-  "draft": "Draft",
-=======
   "delete_chat": "Delete chat",
   "delete_confirmation": "Are you sure you want to delete this chat?",
   "delete_confirmation_detail": "If you delete this chat, it won't be part of our data, and we won't be able to use it to improve our models. Please take the time to upvote and downvote responses in other chats to help us make Open Assistant better!",
+  "draft": "Draft",
   "edit_plugin": "Edit Plugin",
->>>>>>> a449ff72
   "empty": "Untitled",
   "input_placeholder": "Ask the assistant anything",
   "login_message": "To use this feature, you need to login again. Login using one of these providers:",
