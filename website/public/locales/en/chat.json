--- conflicted
+++ resolved
@@ -4,8 +4,8 @@
   "chat_date": "{{val, datetime}}",
   "config_title": "Chat configuration",
   "delete_chat": "Delete chat",
+  "delete_confirmation_detail": "If you delete this chat, it won't be part of our data, and we won't be able to use it to improve our models. Please take the time to upvote and downvote responses in other chats to help us make Open Assistant better!",
   "delete_confirmation": "Are you sure you want to delete this chat?",
-  "delete_confirmation_detail": "If you delete this chat, it won't be part of our data, and we won't be able to use it to improve our models. Please take the time to upvote and downvote responses in other chats to help us make Open Assistant better!",
   "edit_plugin": "Edit Plugin",
   "empty": "Untitled",
   "input_placeholder": "Ask the assistant anything",
@@ -21,9 +21,10 @@
     "top_p": "Top-p (also known as nucleus) sampling: This method reduces the probability distribution to only look at the top-p percent of tokens. By discarding low probability tokens, it helps to bound the generation and prevent the model from generating grammatically incorrect sentences.",
     "typical_p": "Typical p: Typical sampling is an information-theoretic technique that, in addition to the probability, also considers the sequence entropy (i.e., the information content according to the probability). This means that typical sampling \"overweights\" some of the tokens with lower probability because they are deemed \"interesting,\" and underweights high probability tokens because they are deemed \"boring.\""
   },
+  "plugin_url_placeholder": "Enter plugin URL",
   "plugins": "Plugins",
+  "preset_custom": "Custom",
   "preset": "Preset",
-  "preset_custom": "Custom",
   "queue_info": "Your message is queued, you are at position {{ queuePosition, number, integer }} in the queue.",
   "remove_plugin": "Remove Plugin",
   "repetition_penalty": "Repetition penalty",
@@ -32,29 +33,13 @@
   "top_k": "Top K",
   "top_p": "Top P",
   "typical_p": "Typical P",
-<<<<<<< HEAD
-  "you_are_logged_in": "You are logged in to the chat service",
-  "your_chats": "Your Chats",
-  "input_placeholder": "Ask the assistant anything",
-  "warning": "This Assistant is a demonstration version that does not have internet access. It may generate incorrect or misleading information. It is not suitable for important use cases or for giving advice.",
-  "plugins": "Plugins",
-  "edit_plugin": "Edit Plugin",
-  "add_plugin": "Add Plugin",
-  "remove_plugin": "Remove Plugin",
+  "unverified_plugin_description": "This plugin has not been verified by the Open Assistant team. Use at your own risk.",
+  "unverified_plugin": "UNVERIFIED",
+  "used": "Used",
+  "verified_plugin_description": "This plugin has been verified by the Open Assistant team.",
+  "verified_plugin": "VERIFIED",
   "view_plugin": "View Plugin",
-=======
->>>>>>> 0ea1aa66
-  "unverified_plugin": "UNVERIFIED",
-  "unverified_plugin_description": "This plugin has not been verified by the Open Assistant team. Use at your own risk.",
-<<<<<<< HEAD
-  "verified_plugin_description": "This plugin has been verified by the Open Assistant team.",
-  "plugin_url_placeholder": "Enter plugin URL"
-=======
-  "used": "Used",
-  "verified_plugin": "VERIFIED",
-  "verified_plugin_description": "This plugin has been verified by the Open Assistant team.",
   "warning": "This Assistant is a demonstration version that does not have internet access. It may generate incorrect or misleading information. It is not suitable for important use cases or for giving advice.",
   "you_are_logged_in": "You are logged in to the chat service",
   "your_chats": "Your Chats"
->>>>>>> 0ea1aa66
 }