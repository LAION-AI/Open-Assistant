--- conflicted
+++ resolved
@@ -1,5 +1,5 @@
 {
-  "available_task_count": "{{count}} tâches disponibles",
+  "available_task_count": "Il y a {{count}} tâches disponibles",
   "classify_assistant_reply": {
     "label": "Classer la réponse de l'assistant",
     "desc": "Fournir des étiquettes pour une invitation.",
@@ -31,14 +31,6 @@
     "desc": "Fournir des étiquettes pour une invitation.",
     "overview": "En fonction de la discussion suivante, fournir des étiquettes pour la dernière invitation."
   },
-<<<<<<< HEAD
-  "rank_user_replies": {
-    "label": "Classer les réponses d'utilisateur",
-    "desc": "Aidez Open Assistant à améliorer ses réponses aux conversations avec d'autres utilisateurs.",
-    "overview": "Compte tenu des réponses d'utilisateur suivantes, classez-les du meilleur au pire, le meilleur étant en premier, le pire en dernier.",
-    "unchanged_title": "Ordre inchangé",
-    "unchanged_message": "Vous n'avez pas modifié l'ordre des invites. Etes-vous sûr de vouloir continuer?"
-=======
   "label_initial_prompt": {
     "label": "Etiqueter l'invitation initiale",
     "desc": "Fournir des étiquettes pour une invitation.",
@@ -52,7 +44,6 @@
   "random": {
     "label": "Je me sens chanceux",
     "desc": "Aidez-nous à améliorer Open Assistant en démarrant une tâche aléatoire."
->>>>>>> 5d10b28b
   },
   "rank_assistant_replies": {
     "label": "Classer les réponses de l'assistant",
@@ -73,8 +64,7 @@
     "desc": "Aidez Open Assistant à améliorer ses réponses aux conversations avec d'autres utilisateurs.",
     "overview": "Compte tenu des réponses d'utilisateur suivantes, classez-les du meilleur au pire, le meilleur étant en premier, le pire en dernier.",
     "unchanged_title": "Ordre inchangé",
-    "unchanged_message": "Vous n'avez pas modifié l'ordre des prompts. Etes-vous sûr de vouloir continuer?"
-  },
+    "unchanged_message": "Vous n'avez pas modifié l'ordre des invites. Etes-vous sûr de vouloir continuer?"
   "reply_as_assistant": {
     "label": "Répondre en tant qu'assistant",
     "desc": "Aidez Open Assistant à améliorer ses réponses aux conversations avec d'autres utilisateurs.",
