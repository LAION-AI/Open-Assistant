--- conflicted
+++ resolved
@@ -6,12 +6,8 @@
 import lightbulb
 import miru
 from bot.settings import Settings
-<<<<<<< HEAD
 from bot.utils import mention
-=======
-from bot.utils import EMPTY, mention
 from oasst_shared.api_client import OasstApiClient
->>>>>>> 9ae593fb
 
 settings = Settings()
 
