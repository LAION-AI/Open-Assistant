"""Work plugin for collecting user data."""
import asyncio
import typing as t
from uuid import UUID

import hikari
import lightbulb
import lightbulb.decorators
import miru
from aiosqlite import Connection
from bot.messages import (
<<<<<<< HEAD
    assistant_reply_messages,
=======
    assistant_reply_message,
    confirm_label_response_message,
>>>>>>> 1709dc03
    confirm_ranking_response_message,
    confirm_text_response_message,
    initial_prompt_messages,
    invalid_user_input_embed,
    label_assistant_reply_message,
    label_initial_prompt_message,
    label_prompter_reply_message,
    plain_embed,
    prompter_reply_messages,
    rank_assistant_reply_message,
    rank_initial_prompts_messages,
    rank_prompter_reply_message,
    task_complete_embed,
)
from bot.settings import Settings
from loguru import logger
from oasst_shared.api_client import OasstApiClient, TaskType
from oasst_shared.schemas import protocol as protocol_schema
from oasst_shared.schemas.protocol import TaskRequestType

plugin = lightbulb.Plugin("WorkPlugin")

MAX_TASK_TIME = 60 * 60  # seconds
MAX_TASK_ACCEPT_TIME = 60 * 10  # seconds

settings = Settings()


@plugin.command
@lightbulb.option(
    "type",
    "The type of task to request.",
    choices=[hikari.CommandChoice(name=task.value, value=task) for task in TaskRequestType],
    required=False,
    default=str(TaskRequestType.random),
    type=str,
)
@lightbulb.command("work", "Complete a task.")
@lightbulb.implements(lightbulb.SlashCommand, lightbulb.PrefixCommand)
async def work(ctx: lightbulb.Context):
    """Create and handle a task."""
    # Only send this message if started from a server
    if ctx.guild_id is not None:
        await ctx.respond(embed=plain_embed("Sending you a task, check your DMs"), flags=hikari.MessageFlag.EPHEMERAL)

    # make sure the user isn't currently doing a task, and if they are, ask if they want to cancel it
    currently_working: dict[
        hikari.Snowflakeish, tuple[hikari.Message | None, UUID | None]
    ] = ctx.bot.d.currently_working

    oasst_api: OasstApiClient = ctx.bot.d.oasst_api
    if ctx.author.id in currently_working:
        yn_view = YesNoView(timeout=MAX_TASK_ACCEPT_TIME)
        msg = await ctx.author.send(
            embed=plain_embed("You are already working. Would you like to cancel your old task start a new one?"),
            flags=hikari.MessageFlag.EPHEMERAL,
            components=yn_view,
        )
        await yn_view.start(msg)
        await yn_view.wait()

        match yn_view.choice:
            case False | None:
                return
            case True:
                old_msg, task_id = currently_working[ctx.author.id]
                if old_msg is not None:
                    logger.info(f"User {ctx.author.id} cancelled task {task_id}, deleting message {old_msg.id}")
                    map(lambda c: c, old_msg.components)
                    await old_msg.delete()
                if task_id is not None:
                    await oasst_api.nack_task(task_id, reason="user cancelled")

        await msg.delete()

    currently_working[ctx.author.id] = (None, None)

    # Create a TaskRequestType from the stringified enum value
    task_type: TaskRequestType = TaskRequestType(ctx.options.type.split(".")[-1])

    logger.debug(f"Starting task_type: {task_type!r}")
    try:
        await _handle_task(ctx, task_type)
    finally:
        del currently_working[ctx.author.id]


async def _handle_task(ctx: lightbulb.Context, task_type: TaskRequestType) -> None:
    """Handle creating and collecting user input for a task.

    Continually present tasks to the user until they select one, cancel, or time out.
    If they select one, present the task steps until a `task_done` task is received.
    Finally, ask the user if they want to perform another task (of the same type).
    """
    oasst_api: OasstApiClient = ctx.bot.d.oasst_api

    # Continue to complete tasks until the user doesn't want to do another
    done = False
    while not done:

        # Loop until the user accepts a task
        task, msg_id = await _select_task(ctx, task_type)

        if task is None:
            # User cancelled
            return

        # Task action loop
        completed = False
        while not completed:
            await ctx.author.send(embed=plain_embed("Please type your response below:"))
            try:
                event = await ctx.bot.wait_for(
                    hikari.DMMessageCreateEvent,
                    timeout=MAX_TASK_TIME,
                    predicate=lambda e: e.author.id == ctx.author.id
                    and not (e.message.content or "").startswith(settings.prefix),
                )
            except asyncio.TimeoutError:
                await ctx.author.send(embed=plain_embed("Task timed out. Exiting"))
                await oasst_api.nack_task(task.id, reason="timed out")
                logger.info(f"Task {task.id} timed out")
                return

            # Invalid response
            valid, err_msg = _validate_user_input(event.content, task)
            if not valid or event.content is None:

                await ctx.author.send(embed=invalid_user_input_embed(err_msg))
                continue

            logger.debug(f"Successful user input received: {event.content}")

            # Confirm user input
            if isinstance(task, protocol_schema.RankConversationRepliesTask):
                content = confirm_ranking_response_message(event.content, task.replies)
            elif isinstance(task, protocol_schema.RankInitialPromptsTask):
                content = confirm_ranking_response_message(event.content, task.prompts)
            elif isinstance(task, protocol_schema.LabelConversationReplyTask | protocol_schema.LabelInitialPromptTask):
                content = confirm_label_response_message(event.content)
            elif isinstance(task, protocol_schema.ReplyToConversationTask | protocol_schema.InitialPromptTask):
                content = confirm_text_response_message(event.content)
            else:
                logger.critical(f"Unknown task type: {task.type}")
                raise ValueError(f"Unknown task type: {task.type}")

            confirm_resp_view = YesNoView(timeout=MAX_TASK_TIME)
            msg = await ctx.author.send(content, components=confirm_resp_view)
            await confirm_resp_view.start(msg)
            await confirm_resp_view.wait()

            match confirm_resp_view.choice:
                case False | None:
                    continue
                case True:
                    await msg.delete()  # buttons are already gone

            # Send the response to the backend
            if isinstance(task, protocol_schema.RankConversationRepliesTask | protocol_schema.RankInitialPromptsTask):
                reply = protocol_schema.MessageRanking(
                    message_id=str(msg_id),
                    ranking=[int(r) - 1 for r in event.content.replace(" ", "").split(",")],
                    user=protocol_schema.User(
                        auth_method="discord", id=str(ctx.author.id), display_name=ctx.author.username
                    ),
                )
            elif isinstance(task, protocol_schema.LabelConversationReplyTask | protocol_schema.LabelInitialPromptTask):
                labels = event.content.replace(" ", "").split(",")
                labels_dict = {label: 1 if label in labels else 0 for label in task.valid_labels}

                reply = protocol_schema.TextLabels(
                    message_id=task.message_id,
                    labels=labels_dict,
                    user=protocol_schema.User(
                        auth_method="discord", id=str(ctx.author.id), display_name=ctx.author.username
                    ),
                )
            elif isinstance(task, protocol_schema.ReplyToConversationTask | protocol_schema.InitialPromptTask):
                reply = protocol_schema.TextReplyToMessage(
                    message_id=str(msg_id),
                    user_message_id=str(event.message_id),
                    user=protocol_schema.User(
                        auth_method="discord", id=str(ctx.author.id), display_name=ctx.author.username
                    ),
                    text=event.content,
                )
            else:
                logger.critical(f"Unexpected task type received: {task.type}")
                raise ValueError(f"Unexpected task type received: {task.type}")

            logger.debug(f"Sending reply to backend: {reply!r}")

            # Get next task
            new_task = await oasst_api.post_interaction(reply)
            logger.info(f"New task {new_task}")

            if new_task.type == TaskType.done:
                await ctx.author.send(embed=plain_embed("Task completed"))
                completed = True
                continue
            else:
                logger.critical(f"Unexpected task type received: {new_task.type}")

        # Send a message in all the log channels that the task is complete
        conn: Connection = ctx.bot.d.db
        async with conn.cursor() as cursor:
            await cursor.execute("SELECT log_channel_id FROM guild_settings")
            log_channel_ids = await cursor.fetchall()

            channels = [
                ctx.bot.cache.get_guild_channel(id[0]) or await ctx.bot.rest.fetch_channel(id[0])
                for id in log_channel_ids
            ]

            done_embed = task_complete_embed(task, ctx.author.mention)
            # This will definitely get the bot rate limited, but that's a future problem
            asyncio.gather(*(ch.send(embed=done_embed) for ch in channels if isinstance(ch, hikari.TextableChannel)))

        # ask the user if they want to do another task
        another_task_view = YesNoView(timeout=MAX_TASK_ACCEPT_TIME)
        msg = await ctx.author.send(embed=plain_embed("Would you like another task?"), components=another_task_view)
        await another_task_view.start(msg)
        await another_task_view.wait()

        match another_task_view.choice:
            case False | None:
                done = True
                await msg.edit(embed=plain_embed("Exiting, goodbye!"))
            case True:
                pass


async def _select_task(
    ctx: lightbulb.Context, task_type: TaskRequestType, user: protocol_schema.User | None = None
) -> tuple[protocol_schema.Task | None, str]:
    """Present tasks to the user until they accept one, cancel, or time out."""
    oasst_api: OasstApiClient = ctx.bot.d.oasst_api
    logger.debug(f"Starting task selection for {task_type}")

    # Loop until the user accepts a task, cancels, or times out
    msg: hikari.UndefinedOr[hikari.Message] = hikari.UNDEFINED
    while True:
        logger.debug(f"Requesting task of type {task_type}")
        task = await oasst_api.fetch_task(task_type, user)
        resp, msg = await _send_task(ctx, task, msg)
        msg_id = str(msg.id)

        logger.debug(f"User choice: {resp}")
        match resp:
            case "accept":
                logger.info(f"Task {task.id} accepted, sending ACK")
                await oasst_api.ack_task(task.id, msg_id)
                return task, msg_id

            case "next":
                logger.info(f"Task {task.id} rejected, sending NACK")
                await oasst_api.nack_task(task.id, "rejected")
                continue

            case "cancel":
                logger.info(f"Task {task.id} canceled, sending NACK")
                await oasst_api.nack_task(task.id, "canceled")
                await ctx.author.send(embed=plain_embed("Task canceled. Exiting"))
                return None, msg_id

            case None:
                logger.info(f"Task {task.id} timed out, sending NACK")
                await oasst_api.nack_task(task.id, "timed out")
                await ctx.author.send(embed=plain_embed("Task timed out. Exiting"))
                return None, msg_id


async def _send_task(
    ctx: lightbulb.Context, task: protocol_schema.Task, msg: hikari.UndefinedOr[hikari.Message]
) -> tuple[t.Literal["accept", "next", "cancel"] | None, hikari.Message]:
    """Send a task to the user.

    Returns the user's choice and the message ID of the task message.
    """
    # The clean way to do this would be to attach a `to_embed` method to the task classes
    # but the tasks aren't discord specific so that doesn't really make sense.

    embed: hikari.UndefinedOr[hikari.Embed] = hikari.UNDEFINED
    content: hikari.UndefinedOr[str] = hikari.UNDEFINED
    messages: list[str] | None = None

    # Create an embed based on the task's type
    if task.type == TaskRequestType.initial_prompt:
        assert isinstance(task, protocol_schema.InitialPromptTask)
        logger.debug("sending initial prompt task")
        messages = initial_prompt_messages(task)

    elif task.type == TaskRequestType.rank_initial_prompts:
        assert isinstance(task, protocol_schema.RankInitialPromptsTask)
        logger.debug("sending rank initial prompt task")
        content = rank_initial_prompts_messages(task)

    elif task.type == TaskRequestType.rank_prompter_replies:
        assert isinstance(task, protocol_schema.RankPrompterRepliesTask)
        logger.debug("sending rank user reply task")
        content = rank_prompter_reply_message(task)

    elif task.type == TaskRequestType.rank_assistant_replies:
        assert isinstance(task, protocol_schema.RankAssistantRepliesTask)
        logger.debug("sending rank assistant reply task")
        content = rank_assistant_reply_message(task)

    elif task.type == TaskRequestType.label_initial_prompt:
        assert isinstance(task, protocol_schema.LabelInitialPromptTask)
        logger.debug("sending label initial prompt task")
        content = label_initial_prompt_message(task)

    elif task.type == TaskRequestType.label_prompter_reply:
        assert isinstance(task, protocol_schema.LabelPrompterReplyTask)
        logger.debug("sending label prompter reply task")
        content = label_prompter_reply_message(task)

    elif task.type == TaskRequestType.label_assistant_reply:
        assert isinstance(task, protocol_schema.LabelAssistantReplyTask)
        logger.debug("sending label assistant reply task")
        content = label_assistant_reply_message(task)

    elif task.type == TaskRequestType.prompter_reply:
        assert isinstance(task, protocol_schema.PrompterReplyTask)
        logger.debug("sending user reply task")
        messages = prompter_reply_messages(task)

    elif task.type == TaskRequestType.assistant_reply:
        assert isinstance(task, protocol_schema.AssistantReplyTask)
        logger.debug("sending assistant reply task")
        messages = assistant_reply_messages(task)

    elif task.type == TaskRequestType.summarize_story:
        raise NotImplementedError
    elif task.type == TaskRequestType.rate_summary:
        raise NotImplementedError

    else:
        logger.critical(f"unknown task type {task.type}")
        raise ValueError(f"unknown task type {task.type}")

    # Send all messages and attach buttons to the last one
    if messages is not None:
        for message in messages[:-1]:
            await ctx.author.send(message)
        view = TaskAcceptView(timeout=MAX_TASK_ACCEPT_TIME)
        msg = await ctx.author.send(messages[-1], components=view)
        ctx.bot.d.currently_working[ctx.author.id] = (msg, task.id)

        await view.start(msg)
        await view.wait()
    else:
        view = TaskAcceptView(timeout=MAX_TASK_ACCEPT_TIME)
        if not msg:
            msg = await ctx.author.send(
                content,
                embed=embed,
                components=view,
            )
        else:
            await msg.edit(
                content,
                embed=embed,
                components=view,
            )

        assert msg is not None

        # Set the choice id as the current msg id
        ctx.bot.d.currently_working[ctx.author.id] = (msg, task.id)

        await view.start(msg)
        await view.wait()

    return view.choice, msg


def _validate_user_input(content: str | None, task: protocol_schema.Task) -> tuple[bool, str]:
    """Returns whether the user's input is valid for the task type and an error message."""
    if content is None:
        return False, "No input provided"

    # User message input
    if (
        task.type == TaskRequestType.initial_prompt
        or task.type == TaskRequestType.prompter_reply
        or task.type == TaskRequestType.assistant_reply
    ):
        assert isinstance(
            task,
            protocol_schema.InitialPromptTask | protocol_schema.PrompterReplyTask | protocol_schema.AssistantReplyTask,
        )
        return len(content) > 0, "Message must be at least one character long."

    # Ranking tasks
    elif task.type == TaskRequestType.rank_prompter_replies or task.type == TaskRequestType.rank_assistant_replies:
        assert isinstance(task, protocol_schema.RankPrompterRepliesTask | protocol_schema.RankAssistantRepliesTask)
        num_replies = len(task.replies)

        rankings = content.replace(" ", "").split(",")
        return (
            set(rankings) == {str(i) for i in range(1, num_replies + 1)} and len(rankings) == num_replies,
            "Message must contain numbers for all replies.",
        )

    elif task.type == TaskRequestType.rank_initial_prompts:
        assert isinstance(task, protocol_schema.RankInitialPromptsTask)
        num_prompts = len(task.prompts)

        rankings = content.replace(" ", "").split(",")
        return (
            set(rankings) == {str(i) for i in range(1, num_prompts + 1)} and len(rankings) == num_prompts,
            "Message must contain numbers for all prompts.",
        )

    # Labels tasks
    elif task.type in (
        TaskRequestType.label_initial_prompt,
        TaskRequestType.label_prompter_reply,
        TaskRequestType.label_assistant_reply,
    ):
        assert isinstance(
            task,
            protocol_schema.LabelInitialPromptTask
            | protocol_schema.LabelPrompterReplyTask
            | protocol_schema.LabelAssistantReplyTask,
        )

        labels = content.replace(" ", "").split(",")
        valid_labels = set(task.valid_labels)
        return (
            set(labels).issubset(valid_labels),
            "Message must only contain labels from predefined set of labels.",
        )

    elif task.type == TaskRequestType.summarize_story:
        raise NotImplementedError
    elif task.type == TaskRequestType.rate_summary:
        raise NotImplementedError

    else:
        logger.critical(f"Unknown task type {task.type}")
        raise ValueError(f"Unknown task type {task.type}")


async def _send_messages_and_add_reactions(messages: list[str], bot: hikari.GatewayBot, channel_id: int) -> int:
    """Send a list of strings and add reactions to the last one."""
    ...
    return 0


class TaskAcceptView(miru.View):
    """View with three buttons: accept, next, and cancel.

    The view stops once one of the buttons is pressed and the choice is stored in the `choice` attribute.
    """

    choice: t.Literal["accept", "next", "cancel"] | None = None

    @miru.button(label="Accept", custom_id="accept", row=0, style=hikari.ButtonStyle.SUCCESS)
    async def accept_button(self, button: miru.Button, ctx: miru.ViewContext) -> None:
        logger.info("Accept button pressed")
        self.choice = "accept"
        await ctx.message.edit(component=None)
        self.stop()

    @miru.button(label="Next Task", custom_id="next_task", row=0, style=hikari.ButtonStyle.SECONDARY)
    async def next_button(self, button: miru.Button, ctx: miru.ViewContext) -> None:
        logger.info("Next button pressed")
        self.choice = "next"
        await ctx.message.edit(component=None)
        self.stop()

    @miru.button(label="Cancel", custom_id="cancel", row=0, style=hikari.ButtonStyle.DANGER)
    async def cancel_button(self, button: miru.Button, ctx: miru.ViewContext) -> None:
        logger.info("Cancel button pressed")
        self.choice = "cancel"
        await ctx.message.edit(component=None)
        self.stop()

    async def on_timeout(self) -> None:
        if self.message is not None:
            await self.message.edit(component=None)


class YesNoView(miru.View):
    """View with two buttons: yes and no.

    The view stops once one of the buttons is pressed and the choice is stored in the `choice` attribute.
    """

    choice: bool | None = None

    @miru.button(label="Yes", custom_id="yes", style=hikari.ButtonStyle.SUCCESS)
    async def yes_button(self, button: miru.Button, ctx: miru.ViewContext) -> None:
        self.choice = True
        await ctx.message.edit(component=None)
        self.stop()

    @miru.button(label="No", custom_id="no", style=hikari.ButtonStyle.DANGER)
    async def no_button(self, button: miru.Button, ctx: miru.ViewContext) -> None:
        self.choice = False
        await ctx.message.edit(component=None)
        self.stop()

    async def on_timeout(self) -> None:
        if self.message is not None:
            await self.message.edit(component=None)


def load(bot: lightbulb.BotApp):
    """Add the plugin to the bot."""
    bot.add_plugin(plugin)


def unload(bot: lightbulb.BotApp):
    """Remove the plugin to the bot."""
    bot.remove_plugin(plugin)<|MERGE_RESOLUTION|>--- conflicted
+++ resolved
@@ -9,12 +9,8 @@
 import miru
 from aiosqlite import Connection
 from bot.messages import (
-<<<<<<< HEAD
     assistant_reply_messages,
-=======
-    assistant_reply_message,
     confirm_label_response_message,
->>>>>>> 1709dc03
     confirm_ranking_response_message,
     confirm_text_response_message,
     initial_prompt_messages,
@@ -23,7 +19,7 @@
     label_initial_prompt_message,
     label_prompter_reply_message,
     plain_embed,
-    prompter_reply_messages,
+    prompter_reply_message,
     rank_assistant_reply_message,
     rank_initial_prompts_messages,
     rank_prompter_reply_message,
@@ -186,14 +182,17 @@
                 labels_dict = {label: 1 if label in labels else 0 for label in task.valid_labels}
 
                 reply = protocol_schema.TextLabels(
+                    task_id=task.id,
                     message_id=task.message_id,
-                    labels=labels_dict,
+                    labels=labels_dict,  # type: ignore
+                    text=event.content,
                     user=protocol_schema.User(
                         auth_method="discord", id=str(ctx.author.id), display_name=ctx.author.username
                     ),
                 )
             elif isinstance(task, protocol_schema.ReplyToConversationTask | protocol_schema.InitialPromptTask):
                 reply = protocol_schema.TextReplyToMessage(
+                    lang=None,
                     message_id=str(msg_id),
                     user_message_id=str(event.message_id),
                     user=protocol_schema.User(
@@ -340,7 +339,7 @@
     elif task.type == TaskRequestType.prompter_reply:
         assert isinstance(task, protocol_schema.PrompterReplyTask)
         logger.debug("sending user reply task")
-        messages = prompter_reply_messages(task)
+        messages = prompter_reply_message(task)
 
     elif task.type == TaskRequestType.assistant_reply:
         assert isinstance(task, protocol_schema.AssistantReplyTask)
