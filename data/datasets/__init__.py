TEXT_DATASETS = {
    "gutenberg_english": "sedthh/gutenberg_english",  # Gutenberg eBooks in English
    "gutenberg_multilang": "sedthh/gutenberg_multilang",  # Gutenberg eBooks in foreign languages
    "tv_dialogue": "sedthh/tv_dialogue",  # TV and Movie dialogues and transcripts
    "fd_dialogue": "sedthh/fd_dialogue",  # TV and Movie dialogues and transcripts from ForeverDreaming
    "tlcv2.0_oa": "pythainlp/tlcv2.0_oa",  # Thai classical literature texts
}

INSTRUCTION_DATASETS = {
    "humaneval_mbpp_codegen_qa": "OllieStanley/humaneval-mbpp-codegen-qa",
    "humaneval_mbpp_testgen_qa": "OllieStanley/humaneval-mbpp-testgen-qa",
    "grade_school_math_instructions": "qwedsacf/grade-school-math-instructions",
    "recipes": "dctanner/oa_recipes",
    "ubuntu_dialogue_qa": "sedthh/ubuntu_dialogue_qa",
    "cmu_wiki_qa": "sedthh/cmu_wiki_qa",
    "youtube_subs_howto100M": "totuta/youtube_subs_howto100M",
    "iapp_wiki_qa_squad": "wannaphong/iapp_wiki_qa_squad_oa",
    "zhihu-kol": "wangrui6/zhihu-kol",
    "tell_a_joke": "mikegarts/oa_tell_a_joke_20000",
    "oa_wiki_qa_bart_10000row": "michaelthwan/oa_wiki_qa_bart_10000row",
    "biostars_qa": "cannin/biostars_qa",
    "oa_leet10k": "ehartford/oa_leet10k",
    "LogicInference_OA": "KK04/LogicInference_OA",
    "oa_dolly_15k": "OllieStanley/oa_dolly_15k",
<<<<<<< HEAD
    "TSSB-3M": "zirui3/TSSB-3M-instructions",
=======
    "poetry_instruction": "checkai/instruction-poems",
    "oa_stackexchange": "donfu/oa-stackexchange",
    "stable_diffusion_instructional_dataset": "MadVoyager/stable_diffusion_instructional_dataset",
    "ru_riddles_337": "0x22almostEvil/ru-riddles-377",
>>>>>>> ac553559
}

SAFETY_DATASETS = {
    "prosocial-dialog": "allenai/prosocial-dialog",
    "prosocial-confessions": "shahules786/prosocial-confessions",
}

MULTI_TURN_DIALOG_DATASETS = {}<|MERGE_RESOLUTION|>--- conflicted
+++ resolved
@@ -22,14 +22,11 @@
     "oa_leet10k": "ehartford/oa_leet10k",
     "LogicInference_OA": "KK04/LogicInference_OA",
     "oa_dolly_15k": "OllieStanley/oa_dolly_15k",
-<<<<<<< HEAD
     "TSSB-3M": "zirui3/TSSB-3M-instructions",
-=======
     "poetry_instruction": "checkai/instruction-poems",
     "oa_stackexchange": "donfu/oa-stackexchange",
     "stable_diffusion_instructional_dataset": "MadVoyager/stable_diffusion_instructional_dataset",
     "ru_riddles_337": "0x22almostEvil/ru-riddles-377",
->>>>>>> ac553559
 }
 
 SAFETY_DATASETS = {
