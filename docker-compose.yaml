version: "3.7"

services:
  # Use `docker compose up backend-dev --build --attach-dependencies` to start a database and work and the backend.
  backend-dev:
    image: sverrirab/sleep
    depends_on: [db, adminer, redis, redis-insights]

  # Use `docker compose up frontend-dev --build --attach-dependencies` to start all services needed to work on the frontend.
  frontend-dev:
    image: sverrirab/sleep
    depends_on: [db, webdb, adminer, maildev, backend, redis]

  # This DB is for the FastAPI Backend.
  db:
    image: postgres
    restart: always
    ports:
      - 5432:5432
    environment:
      POSTGRES_USER: postgres
      POSTGRES_PASSWORD: postgres
      POSTGRES_DB: postgres
    healthcheck:
      test: ["CMD", "pg_isready", "-U", "postgres"]
      interval: 2s
      timeout: 2s
      retries: 10

  # Redis - caching + rate limiting on BE
  redis:
    image: redis
    restart: always
    ports:
      - 6379:6379
    healthcheck:
      test: ["CMD-SHELL", "redis-cli ping | grep PONG"]
      interval: 2s
      timeout: 2s
      retries: 10
    command: redis-server /usr/local/etc/redis/redis.conf
    volumes:
      - ./redis.conf:/usr/local/etc/redis/redis.conf
  # insights host - redis:6379
  redis-insights:
    image: redislabs/redisinsight:latest
    ports:
      - 8001:8001

  # This DB is for Web Authentication and data caching.
  webdb:
    image: postgres
    restart: always
    ports:
      - 5433:5432
    environment:
      POSTGRES_USER: postgres
      POSTGRES_PASSWORD: postgres
      POSTGRES_DB: oasst_web
    healthcheck:
      test: ["CMD", "pg_isready", "-U", "postgres"]
      interval: 2s
      timeout: 2s
      retries: 10

  # This lets you manually inspect the web and backend databases.
  adminer:
    image: adminer
    restart: always
    ports:
      - 8089:8080

  # This fakes an SMTP email server used by website authentication.
  # User registration emails can be found by going to localhost:1080 and
  # opening the emails listed.
  maildev:
    image: maildev/maildev
    restart: always
    environment:
      - MAILDEV_WEB_PORT=1080
      - MAILDEV_SMTP_PORT=1025
    ports:
      - "1080:1080"
      - "1025:1025"

  # The oassist backend service.
  backend:
    build:
      dockerfile: docker/Dockerfile.backend
      context: .
    image: oasst-backend
    environment:
      - POSTGRES_HOST=db
      - REDIS_HOST=redis
      - DEBUG_SKIP_API_KEY_CHECK=True
      - DEBUG_USE_SEED_DATA=True
      - MAX_WORKERS=1
<<<<<<< HEAD
      - DEBUT_SKIP_TOXICITY_CALCULATION=False
=======
      - DEBUG_SKIP_EMBEDDING_COMPUTATION=True
>>>>>>> 156e1bca
    depends_on:
      db:
        condition: service_healthy
    ports:
      - "8080:8080"

  # The oassist web service.
  web:
    build:
      dockerfile: docker/Dockerfile.website
      context: .
    image: oasst-web
    environment:
      - DATABASE_URL=postgres://postgres:postgres@webdb/oasst_web
      - FASTAPI_URL=http://backend:8080
      - FASTAPI_KEY=1234
      - NEXTAUTH_SECRET=O/M2uIbGj+lDD2oyNa8ax4jEOJqCPJzO53UbWShmq98=
      - EMAIL_SERVER_HOST=maildev
      - EMAIL_SERVER_PORT=1025
      - EMAIL_FROM=info@example.com
      - NEXTAUTH_URL=http://localhost:3000
      - DEBUG_LOGIN=true
    depends_on:
      webdb:
        condition: service_healthy
    ports:
      - "3000:3000"
    command: bash wait-for-postgres.sh node server.js<|MERGE_RESOLUTION|>--- conflicted
+++ resolved
@@ -95,11 +95,8 @@
       - DEBUG_SKIP_API_KEY_CHECK=True
       - DEBUG_USE_SEED_DATA=True
       - MAX_WORKERS=1
-<<<<<<< HEAD
-      - DEBUT_SKIP_TOXICITY_CALCULATION=False
-=======
+      - DEBUG_SKIP_TOXICITY_CALCULATION=False
       - DEBUG_SKIP_EMBEDDING_COMPUTATION=True
->>>>>>> 156e1bca
     depends_on:
       db:
         condition: service_healthy
