--- conflicted
+++ resolved
@@ -1,6 +1,3 @@
-<<<<<<< HEAD
-exclude: "build|stubs|^bot/templates/|openassistant/templates"
-=======
 # WARNING!
 #
 # When making changes to auto-formatters used in pre-commit hooks, you are
@@ -28,9 +25,8 @@
 # cause least disruption.
 #
 # /WARNING!
->>>>>>> 66662d9f
 
-exclude: build|stubs|^bot/templates/$
+exclude: "build|stubs|^bot/templates/|openassistant/templates/$"
 
 repos:
   - repo: https://github.com/pre-commit/pre-commit-hooks
