import random
from dataclasses import dataclass
from typing import Optional, Union

import numpy as np
import torch
from custom_datasets.formatting import QA_SPECIAL_TOKENS
from torch.nn import functional as F
from transformers.tokenization_utils_base import PaddingStrategy, PreTrainedTokenizerBase, TruncationStrategy

from .formatting import format_pairs, format_system_prefix


@dataclass
class DialogueDataCollator:
    """
    Expects a list of texts corresponding to a sequence of [question, answer, question, answer, ...] pairs.
    """

    tokenizer: PreTrainedTokenizerBase
    padding: Union[bool, str, PaddingStrategy] = True
    max_length: Optional[int] = None
    mix_length_threshold: Optional[int] = 256
    mix_probability: Optional[float] = 0.6
    pad_to_multiple_of: Optional[int] = None
    samples_mixing: Optional[bool] = False
    random_offset_probability: Optional[float] = 0.5
    label_masking: bool = True
    use_system_prefix: bool = False
    system_prefix: str = None

    def __post_init__(self):
        assert self.tokenizer.eos_token

        if self.use_system_prefix:
            assert self.system_prefix
            self.system_prefix = self.tokenizer.encode(
                format_system_prefix(self.system_prefix, self.tokenizer.eos_token),
                add_special_tokens=False,
                return_tensors="np",
            )[0]
            self.max_length = self.max_length - len(self.system_prefix)

    def process_one(self, messages, return_length=False):
        total_short_context_one = 0
        messages = list(messages)

        if random.random() < self.random_offset_probability:
            truncation = TruncationStrategy.DO_NOT_TRUNCATE
            max_length = None
        else:
            truncation = TruncationStrategy.LONGEST_FIRST
            max_length = self.max_length

        messages = format_pairs(messages, self.tokenizer.eos_token)

        flatten_message = self.tokenizer(
            "".join(messages),
            max_length=max_length,
            truncation=truncation,
            padding=False,
        )

        if return_length:
            return min(len(flatten_message.input_ids), self.max_length)

        message_indices: Optional[list[int]] = None
        if self.label_masking:
            # message_change_indices = np.cumsum([len(x) for x in messages])
            # for each token an integer indicating the index of the message it belongs to. Just to create the label mask.
            # Label mask is true when predicting a token that is part of the answer, false otherwise.
            # TEXT:             Question: Hello, how are you? Answer: I am fine. Question: What is your name? Answer: My name is John.
            # MESSAGE_INDICES:  0         0      0   0   0    1       1 1  1     2         2    2  2    2     3       3  3    3  3
            # LABEL_MASK:       0         0      0   0   0    1       1 1  1     0         0    0  0    0     1       1  1    1  1

            # If no result in next, we are predicting the last termination token(s)
            # message_indices = list(
            #     map(
            #         lambda x: next((i for i, val in enumerate(message_change_indices) if val >= x)),
            #         list(map(lambda x: x[1], flatten_message.offset_mapping)),
            #     )
            # )

            prompter_token_id = self.tokenizer.convert_tokens_to_ids(QA_SPECIAL_TOKENS["Question"])
            assistant_token_id = self.tokenizer.convert_tokens_to_ids(QA_SPECIAL_TOKENS["Answer"])
            assert prompter_token_id >= 0 and assistant_token_id >= 0

            message_indices = []
            i = -1
            for x in flatten_message.input_ids:
                if x in (prompter_token_id, assistant_token_id):
                    i += 1
                message_indices.append(i)

        input_length = len(flatten_message.input_ids)
        if self.max_length and input_length > self.max_length:
            offset = random.randint(0, input_length - self.max_length)
            for k in flatten_message.keys():
                v = flatten_message[k]
                if isinstance(v, list) and len(v) == input_length:
                    flatten_message[k] = v[offset : offset + self.max_length]
            if message_indices:
                message_indices = message_indices[offset : offset + self.max_length]

        if self.label_masking:
            label_mask = np.array(list(map(lambda x: x % 2 == 1, message_indices)))
        else:
<<<<<<< HEAD
            label_mask = np.ones(len(flatten_message.input_ids), dtype=bool)
=======
            label_mask = np.ones(len(message_indices), dtype=bool)
>>>>>>> d5f1bb35

        label_mask[-1] = False  # make sure last token is inactive, has an effect only when truncating

        if len(flatten_message.input_ids) < self.mix_length_threshold and self.samples_mixing:
            total_short_context_one += len(flatten_message.input_ids)

        return {k: v for k, v in flatten_message.items() if k != "offset_mapping"}, label_mask, total_short_context_one

    def __call__(self, features):
        flatten_messages = []
        label_masks = []
        total_short_context = 0
        for messages in features:
            flatten_message, label_mask, total_short_context_one = self.process_one(messages)
            flatten_messages.append(flatten_message)
            label_masks.append(label_mask)
            total_short_context += total_short_context_one

        # packing
        if total_short_context > 2 and self.samples_mixing:
            _flatten_messages, _label_masks = [], []
            prev_short_msg, prev_short_mask = None, None
            for flatten_msg, label_mask in zip(flatten_messages, label_masks):
                if len(flatten_msg.input_ids) < self.mix_length_threshold and random.random() > self.mix_probability:
                    if prev_short_msg is not None:
                        for key in flatten_msg.keys():
                            flatten_msg[key] += prev_short_msg[key]
                            flatten_msg[key] = flatten_msg[key][: self.max_length]
                        label_mask = np.concatenate([label_mask, prev_short_mask])
                        _label_masks.append(label_mask[: self.max_length])
                        _flatten_messages.append(flatten_msg)
                        # reset
                        prev_short_msg, prev_short_mask = None, None
                    else:
                        # prime
                        prev_short_msg, prev_short_mask = flatten_msg, label_mask
                else:
                    _label_masks.append(label_mask)
                    _flatten_messages.append(flatten_msg)
            if prev_short_msg is not None:
                for key in flatten_msg.keys():
                    flatten_msg[key] += prev_short_msg[key]
                    flatten_msg[key] = flatten_msg[key][: self.max_length]
                label_mask = np.concatenate([label_mask, prev_short_mask])[: self.max_length]
                _label_masks.append(label_mask)
                _flatten_messages.append(flatten_msg)

            label_masks = _label_masks
            flatten_messages = _flatten_messages

        if self.use_system_prefix:
            flatten_messages = [
                {
                    "input_ids": np.concatenate([self.system_prefix, flatten_msg["input_ids"]]),
                    "attention_mask": np.concatenate(
                        [np.ones_like(self.system_prefix).astype(bool), flatten_msg["attention_mask"]]
                    ),
                }
                for flatten_msg in flatten_messages
            ]
            label_masks = [
                np.concatenate([np.zeros_like(self.system_prefix).astype(bool), label_mask])
                for label_mask in label_masks
            ]

        batch = self.tokenizer.pad(
            flatten_messages,
            padding=self.padding,
            pad_to_multiple_of=self.pad_to_multiple_of,
            return_tensors="pt",
        )
        dim = batch.input_ids.shape[-1]

        batch["label_masks"] = torch.stack(
            [F.pad(torch.tensor(x), (0, dim - len(x)), value=False) for x in label_masks]
        )
        batch["targets"] = torch.roll(batch.input_ids, -1, -1)

        return batch<|MERGE_RESOLUTION|>--- conflicted
+++ resolved
@@ -4,7 +4,6 @@
 
 import numpy as np
 import torch
-from custom_datasets.formatting import QA_SPECIAL_TOKENS
 from torch.nn import functional as F
 from transformers.tokenization_utils_base import PaddingStrategy, PreTrainedTokenizerBase, TruncationStrategy
 
@@ -58,63 +57,45 @@
             "".join(messages),
             max_length=max_length,
             truncation=truncation,
+            return_offsets_mapping=True,
             padding=False,
         )
 
         if return_length:
-            return min(len(flatten_message.input_ids), self.max_length)
+            return min(len(flatten_message["input_ids"]), self.max_length)
 
-        message_indices: Optional[list[int]] = None
-        if self.label_masking:
-            # message_change_indices = np.cumsum([len(x) for x in messages])
-            # for each token an integer indicating the index of the message it belongs to. Just to create the label mask.
-            # Label mask is true when predicting a token that is part of the answer, false otherwise.
-            # TEXT:             Question: Hello, how are you? Answer: I am fine. Question: What is your name? Answer: My name is John.
-            # MESSAGE_INDICES:  0         0      0   0   0    1       1 1  1     2         2    2  2    2     3       3  3    3  3
-            # LABEL_MASK:       0         0      0   0   0    1       1 1  1     0         0    0  0    0     1       1  1    1  1
+        message_change_indices = np.cumsum([len(x) for x in messages])
+        # for each token an integer indicating the index of the message it belongs to. Just to create the label mask.
+        # Label mask is true when predicting a token that is part of the answer, false otherwise.
+        # TEXT:             Question: Hello, how are you? Answer: I am fine. Question: What is your name? Answer: My name is John.
+        # MESSAGE_INDICES:  0         0      0   0   0    1       1 1  1     2         2    2  2    2     3       3  3    3  3
+        # LABEL_MASK:       0         0      0   0   0    1       1 1  1     0         0    0  0    0     1       1  1    1  1
 
-            # If no result in next, we are predicting the last termination token(s)
-            # message_indices = list(
-            #     map(
-            #         lambda x: next((i for i, val in enumerate(message_change_indices) if val >= x)),
-            #         list(map(lambda x: x[1], flatten_message.offset_mapping)),
-            #     )
-            # )
+        # If no result in next, we are predicting the last termination token(s)
+        message_indices = list(
+            map(
+                lambda x: next((i for i, val in enumerate(message_change_indices) if val >= x)),
+                list(map(lambda x: x[1], flatten_message["offset_mapping"])),
+            )
+        )
 
-            prompter_token_id = self.tokenizer.convert_tokens_to_ids(QA_SPECIAL_TOKENS["Question"])
-            assistant_token_id = self.tokenizer.convert_tokens_to_ids(QA_SPECIAL_TOKENS["Answer"])
-            assert prompter_token_id >= 0 and assistant_token_id >= 0
-
-            message_indices = []
-            i = -1
-            for x in flatten_message.input_ids:
-                if x in (prompter_token_id, assistant_token_id):
-                    i += 1
-                message_indices.append(i)
-
-        input_length = len(flatten_message.input_ids)
-        if self.max_length and input_length > self.max_length:
-            offset = random.randint(0, input_length - self.max_length)
+        if self.max_length and len(message_indices) > self.max_length:
+            offset = random.randint(0, len(message_indices) - self.max_length)
             for k in flatten_message.keys():
                 v = flatten_message[k]
-                if isinstance(v, list) and len(v) == input_length:
+                if isinstance(v, list) and len(v) == len(message_indices):
                     flatten_message[k] = v[offset : offset + self.max_length]
-            if message_indices:
-                message_indices = message_indices[offset : offset + self.max_length]
+            message_indices = message_indices[offset : offset + self.max_length]
 
         if self.label_masking:
             label_mask = np.array(list(map(lambda x: x % 2 == 1, message_indices)))
         else:
-<<<<<<< HEAD
-            label_mask = np.ones(len(flatten_message.input_ids), dtype=bool)
-=======
             label_mask = np.ones(len(message_indices), dtype=bool)
->>>>>>> d5f1bb35
 
         label_mask[-1] = False  # make sure last token is inactive, has an effect only when truncating
 
-        if len(flatten_message.input_ids) < self.mix_length_threshold and self.samples_mixing:
-            total_short_context_one += len(flatten_message.input_ids)
+        if len(flatten_message["input_ids"]) < self.mix_length_threshold and self.samples_mixing:
+            total_short_context_one += len(flatten_message["input_ids"])
 
         return {k: v for k, v in flatten_message.items() if k != "offset_mapping"}, label_mask, total_short_context_one
 
@@ -133,7 +114,7 @@
             _flatten_messages, _label_masks = [], []
             prev_short_msg, prev_short_mask = None, None
             for flatten_msg, label_mask in zip(flatten_messages, label_masks):
-                if len(flatten_msg.input_ids) < self.mix_length_threshold and random.random() > self.mix_probability:
+                if len(flatten_msg["input_ids"]) < self.mix_length_threshold and random.random() > self.mix_probability:
                     if prev_short_msg is not None:
                         for key in flatten_msg.keys():
                             flatten_msg[key] += prev_short_msg[key]
@@ -181,11 +162,11 @@
             pad_to_multiple_of=self.pad_to_multiple_of,
             return_tensors="pt",
         )
-        dim = batch.input_ids.shape[-1]
+        dim = batch["input_ids"].shape[-1]
 
         batch["label_masks"] = torch.stack(
             [F.pad(torch.tensor(x), (0, dim - len(x)), value=False) for x in label_masks]
         )
-        batch["targets"] = torch.roll(batch.input_ids, -1, -1)
+        batch["targets"] = torch.roll(batch["input_ids"], -1, -1)
 
         return batch