import random
from dataclasses import dataclass
from typing import Optional, Union

import numpy as np
import torch
from custom_datasets.formatting import QA_SPECIAL_TOKENS
from torch.nn import functional as F
from transformers.tokenization_utils_base import PaddingStrategy, PreTrainedTokenizerBase, TruncationStrategy

from .formatting import format_pairs, format_system_prefix


@dataclass
class DialogueDataCollator:
    """
    Expects a list of texts corresponding to a sequence of [question, answer, question, answer, ...] pairs.
    """

    tokenizer: PreTrainedTokenizerBase
    padding: Union[bool, str, PaddingStrategy] = True
    max_length: Optional[int] = None
    mix_length_threshold: Optional[int] = 256
    mix_probability: Optional[float] = 0.6
    pad_to_multiple_of: Optional[int] = None
    samples_mixing: Optional[bool] = False
    random_offset_probability: Optional[float] = 0.5
    label_masking: bool = True
    use_system_prefix: bool = False
    system_prefix: str = None

    def __post_init__(self):
        assert self.tokenizer.eos_token

        if self.use_system_prefix:
            assert self.system_prefix
            self.system_prefix = self.tokenizer.encode(
                format_system_prefix(self.system_prefix, self.tokenizer.eos_token),
                add_special_tokens=False,
                return_tensors="np",
            )[0]
            self.max_length = self.max_length - len(self.system_prefix)

    def process_one(self, messages, return_length=False):
        total_short_context_one = 0
        messages = list(messages)

        if random.random() < self.random_offset_probability:
            truncation = TruncationStrategy.DO_NOT_TRUNCATE
            max_length = None
        else:
            truncation = TruncationStrategy.LONGEST_FIRST
            max_length = self.max_length

        messages = format_pairs(messages, self.tokenizer.eos_token)

        flatten_message = self.tokenizer(
            "".join(messages),
            max_length=max_length,
            truncation=truncation,
            padding=False,
        )

        if return_length:
            return min(len(flatten_message.input_ids), self.max_length)

        message_indices: Optional[list[int]] = None
        if self.label_masking:
            # message_change_indices = np.cumsum([len(x) for x in messages])
            # for each token an integer indicating the index of the message it belongs to. Just to create the label mask.
            # Label mask is true when predicting a token that is part of the answer, false otherwise.
            # TEXT:             Question: Hello, how are you? Answer: I am fine. Question: What is your name? Answer: My name is John.
            # MESSAGE_INDICES:  0         0      0   0   0    1       1 1  1     2         2    2  2    2     3       3  3    3  3
            # LABEL_MASK:       0         0      0   0   0    1       1 1  1     0         0    0  0    0     1       1  1    1  1

            # If no result in next, we are predicting the last termination token(s)
            # message_indices = list(
            #     map(
            #         lambda x: next((i for i, val in enumerate(message_change_indices) if val >= x)),
            #         list(map(lambda x: x[1], flatten_message.offset_mapping)),
            #     )
            # )

            prompter_token_id = self.tokenizer.convert_tokens_to_ids(QA_SPECIAL_TOKENS["Question"])
            assistant_token_id = self.tokenizer.convert_tokens_to_ids(QA_SPECIAL_TOKENS["Answer"])
            assert prompter_token_id >= 0 and assistant_token_id >= 0

            message_indices = []
            i = -1
            for x in flatten_message.input_ids:
                if x in (prompter_token_id, assistant_token_id):
                    i += 1
                message_indices.append(i)

        input_length = len(flatten_message.input_ids)
        if self.max_length and input_length > self.max_length:
            offset = random.randint(0, input_length - self.max_length)
            for k in flatten_message.keys():
                v = flatten_message[k]
                if isinstance(v, list) and len(v) == input_length:
                    flatten_message[k] = v[offset : offset + self.max_length]
            if message_indices:
                message_indices = message_indices[offset : offset + self.max_length]

        if self.label_masking:
            label_mask = np.array(list(map(lambda x: x % 2 == 1, message_indices)))
        else:
<<<<<<< HEAD
            label_mask = np.ones(len(flatten_message.input_ids), dtype=bool)
=======
            label_mask = np.ones(len(message_indices), dtype=bool)
>>>>>>> 1838aa80

        label_mask[-1] = False  # make sure last token is inactive, has an effect only when truncating

        if len(flatten_message.input_ids) < self.mix_length_threshold and self.samples_mixing:
            total_short_context_one += len(flatten_message.input_ids)

        return {k: v for k, v in flatten_message.items() if k != "offset_mapping"}, label_mask, total_short_context_one

    def __call__(self, features):
        flatten_messages = []
        label_masks = []
        total_short_context = 0
        for messages in features:
            flatten_message, label_mask, total_short_context_one = self.process_one(messages)
            flatten_messages.append(flatten_message)
            label_masks.append(label_mask)
            total_short_context += total_short_context_one

        # packing
        if total_short_context > 2 and self.samples_mixing:
            _flatten_messages, _label_masks = [], []
            prev_short_msg, prev_short_mask = None, None
            for flatten_msg, label_mask in zip(flatten_messages, label_masks):
                if len(flatten_msg.input_ids) < self.mix_length_threshold and random.random() > self.mix_probability:
                    if prev_short_msg is not None:
                        for key in flatten_msg.keys():
                            flatten_msg[key] += prev_short_msg[key]
                            flatten_msg[key] = flatten_msg[key][: self.max_length]
                        label_mask = np.concatenate([label_mask, prev_short_mask])
                        _label_masks.append(label_mask[: self.max_length])
                        _flatten_messages.append(flatten_msg)
                        # reset
                        prev_short_msg, prev_short_mask = None, None
                    else:
                        # prime
                        prev_short_msg, prev_short_mask = flatten_msg, label_mask
                else:
                    _label_masks.append(label_mask)
                    _flatten_messages.append(flatten_msg)
            if prev_short_msg is not None:
                for key in flatten_msg.keys():
                    flatten_msg[key] += prev_short_msg[key]
                    flatten_msg[key] = flatten_msg[key][: self.max_length]
                label_mask = np.concatenate([label_mask, prev_short_mask])[: self.max_length]
                _label_masks.append(label_mask)
                _flatten_messages.append(flatten_msg)

            label_masks = _label_masks
            flatten_messages = _flatten_messages

        if self.use_system_prefix:
            flatten_messages = [
                {
                    "input_ids": np.concatenate([self.system_prefix, flatten_msg["input_ids"]]),
                    "attention_mask": np.concatenate(
                        [np.ones_like(self.system_prefix).astype(bool), flatten_msg["attention_mask"]]
                    ),
                }
                for flatten_msg in flatten_messages
            ]
            label_masks = [
                np.concatenate([np.zeros_like(self.system_prefix).astype(bool), label_mask])
                for label_mask in label_masks
            ]

        batch = self.tokenizer.pad(
            flatten_messages,
            padding=self.padding,
            pad_to_multiple_of=self.pad_to_multiple_of,
            return_tensors="pt",
        )
        dim = batch.input_ids.shape[-1]

        batch["label_masks"] = torch.stack(
            [F.pad(torch.tensor(x), (0, dim - len(x)), value=False) for x in label_masks]
        )
        batch["targets"] = torch.roll(batch.input_ids, -1, -1)

        return batch<|MERGE_RESOLUTION|>--- conflicted
+++ resolved
@@ -105,11 +105,7 @@
         if self.label_masking:
             label_mask = np.array(list(map(lambda x: x % 2 == 1, message_indices)))
         else:
-<<<<<<< HEAD
             label_mask = np.ones(len(flatten_message.input_ids), dtype=bool)
-=======
-            label_mask = np.ones(len(message_indices), dtype=bool)
->>>>>>> 1838aa80
 
         label_mask[-1] = False  # make sure last token is inactive, has an effect only when truncating
 
