"""
    High level functions for model training
"""
<<<<<<< HEAD
from custom_datasets.instruction import INSTRUCTION_DATASETS, InstructionDataset
from custom_datasets.oasst_dataset import load_oasst_export
from custom_datasets.prompt_dialogue import OAPrivate  # , PrivateInstructionTuning
from custom_datasets.qa_datasets import SODA, JokeExplaination, QADataset, SODADialogue, TranslatedQA, WebGPT
from custom_datasets.summarization import SummarizationDataset
from custom_datasets.toxic_conversation import ProsocialDialogue, ProsocialDialogueExplaination
from custom_datasets.translation import WMT2019, DiveMT, TEDTalk
=======
from typing import Optional

import numpy as np
from model_training.custom_datasets.extra_rm_datasets import load_anthropic_rlhf, load_hellaswag, load_shp
from model_training.custom_datasets.instruction import INSTRUCTION_DATASETS, InstructionDataset
from model_training.custom_datasets.oasst_dataset import load_oasst_export
from model_training.custom_datasets.prompt_dialogue import Gpt4All, load_oig_file
from model_training.custom_datasets.qa_datasets import (
    SODA,
    DatabricksDolly15k,
    JokeExplaination,
    QADataset,
    SODADialogue,
    TranslatedQA,
    Vicuna,
    WebGPT,
    load_alpaca_dataset,
)
from model_training.custom_datasets.rank_datasets import AugmentedOA
from model_training.custom_datasets.summarization import HFSummary, HFSummaryPairs, SummarizationDataset
from model_training.custom_datasets.toxic_conversation import ProsocialDialogue, ProsocialDialogueExplaination
from model_training.custom_datasets.translation import WMT2019, DiveMT, TEDTalk
>>>>>>> 7be14b7e
from sklearn.model_selection import train_test_split
from torch.utils.data import Dataset, Subset

QA_DATASETS = list(QADataset.DATASET_FORMAT_MAPPING.keys())

SUMMARIZATION_DATASETS = [
    "xsum",
    "cnn_dailymail",
    "samsum",
    "multi_news",
    "scitldr",
    "billsum",
    "debate_sum",
    "tldr_news",
]

<<<<<<< HEAD
RL_DATASETS = ["oasst_export", "webgpt", "private_tuning"]
=======
OTHER = [
    "prosocial_dialogue",
    "explain_prosocial",
    "private_tuning",
    "oa_translated",
]
>>>>>>> 7be14b7e

RL_DATASETS = [
    "webgpt",
    "private_tuning",
    "alpaca",
    "hf_summary",
    "hf_summary_pairs",
    "vicuna",
]

RM_DATASETS = [
    "oasst_export",
    "augment_oasst",
    "anthropic_rlhf",
    "hf_summary",
    "hf_summary_pairs",
    "shp",
    "hellaswag",
    "webgpt",
]


def train_val_dataset(dataset, val_split=0.2) -> tuple[Dataset, Dataset | None]:
    if val_split == 0:
        return dataset, None

    train_idx, val_idx = train_test_split(
        list(range(len(dataset))), test_size=val_split, random_state=666, shuffle=True
    )
    return Subset(dataset, train_idx), Subset(dataset, val_idx)


def get_one_dataset(
    conf,
    dataset_name: str,
    val_split: float = 0.2,
    data_path: str = None,
    mode: str = "sft",
    max_val_set: Optional[int] = None,
    **kwargs,
) -> tuple[Dataset, Dataset | None]:
    if mode == "rl":
        assert dataset_name in RL_DATASETS, f"Dataset {dataset_name} not supported for RL"

    if mode == "rm":
        assert dataset_name in RM_DATASETS, f"Dataset {dataset_name} not supported for reward modeling"

    data_path = data_path or conf.cache_dir
    dataset_name = dataset_name.lower()

    if dataset_name in QA_DATASETS:
        dataset = QADataset(dataset_name, data_path, "train")
        if not dataset.no_val:
            eval = QADataset(dataset_name, data_path, "validation")
            train = dataset
    elif dataset_name in SUMMARIZATION_DATASETS:
        dataset = SummarizationDataset(dataset_name, data_path, "train")
        if dataset_name != "debate_sum":
            eval = SummarizationDataset(dataset_name, data_path, "validation")
            train = dataset
    elif dataset_name in INSTRUCTION_DATASETS:
        dataset = InstructionDataset(dataset_name, data_path, "train")
    elif "ted_trans" in dataset_name:
        language_pair = dataset_name.split("_")[-1]
        dataset = TEDTalk(pair=language_pair, split="train")
    elif "wmt2019" in dataset_name:
        language_pair = dataset_name.split("_")[-1]
        train = WMT2019(pair=language_pair, split="train")
        eval = WMT2019(pair=language_pair, split="validation")
    elif dataset_name == "dive_mt":
        dataset = DiveMT()
    elif dataset_name == "webgpt":
        dataset = WebGPT(mode=mode)
    elif dataset_name in ("alpaca", "code_alpaca"):
        train, eval = load_alpaca_dataset(dataset_name, val_split=val_split, cache_dir=data_path, **kwargs)
    elif dataset_name == "gpt4all":
        dataset = Gpt4All(mode=mode, cache_dir=data_path)
    elif dataset_name == "prosocial_dialogue":
        train = ProsocialDialogue(cache_dir=data_path, split="train")
        eval = ProsocialDialogue(cache_dir=data_path, split="validation")
    elif dataset_name == "explain_prosocial":
        train = ProsocialDialogueExplaination(cache_dir=data_path, split="train")
        eval = ProsocialDialogueExplaination(cache_dir=data_path, split="validation")
    elif dataset_name == "soda":
        dataset = SODA(data_path, **kwargs)
    elif dataset_name == "soda_dialogue":
        dataset = SODADialogue(data_path)
    elif dataset_name == "joke":
        dataset = JokeExplaination(data_path)
    elif dataset_name == "oa_translated":
        # TODO make val_split lower..? by saganos
        dataset = TranslatedQA(data_path)
    elif dataset_name == "vicuna":
        dataset = Vicuna(cache_dir=data_path, **kwargs)
    elif dataset_name == "oasst_export":
        train, eval = load_oasst_export(data_path=data_path, val_split=val_split, mode=mode, **kwargs)
    elif dataset_name == "hf_summary":
        train = HFSummary(split="train", mode=mode)
        eval = HFSummary(split="valid1", mode=mode)
    elif dataset_name == "hf_summary_pairs":
        train = HFSummaryPairs(split="train", mode=mode)
        eval = HFSummaryPairs(split="valid1", mode=mode)
    elif dataset_name == "augment_oasst":
        # reward model mode only
        assert mode == "rm"
        train = AugmentedOA(data_path + "/" + kwargs["input_file_path"], split="train")
        eval = AugmentedOA(data_path + "/" + kwargs["input_file_path"], split="val")
    elif dataset_name == "oig_file":
        train, eval = load_oig_file(val_split=val_split, **kwargs)
    elif dataset_name == "anthropic_rlhf":
        train, eval = load_anthropic_rlhf()
    elif dataset_name == "shp":
        train, eval = load_shp()
    elif dataset_name == "hellaswag":
        train, eval = load_hellaswag()
    elif dataset_name == "dolly15k":
        dataset = DatabricksDolly15k(cache_dir=data_path)
    else:
        raise ValueError(f"Unknown dataset {dataset_name}")

    # if eval not already defined
    if not ("eval" in locals() and "train" in locals()):
        train, eval = train_val_dataset(dataset, val_split=val_split)

    if eval and max_val_set and len(eval) > max_val_set:
        subset_indices = np.random.choice(len(eval), max_val_set)
        eval = Subset(eval, subset_indices)

    return train, eval<|MERGE_RESOLUTION|>--- conflicted
+++ resolved
@@ -1,15 +1,6 @@
 """
     High level functions for model training
 """
-<<<<<<< HEAD
-from custom_datasets.instruction import INSTRUCTION_DATASETS, InstructionDataset
-from custom_datasets.oasst_dataset import load_oasst_export
-from custom_datasets.prompt_dialogue import OAPrivate  # , PrivateInstructionTuning
-from custom_datasets.qa_datasets import SODA, JokeExplaination, QADataset, SODADialogue, TranslatedQA, WebGPT
-from custom_datasets.summarization import SummarizationDataset
-from custom_datasets.toxic_conversation import ProsocialDialogue, ProsocialDialogueExplaination
-from custom_datasets.translation import WMT2019, DiveMT, TEDTalk
-=======
 from typing import Optional
 
 import numpy as np
@@ -32,7 +23,6 @@
 from model_training.custom_datasets.summarization import HFSummary, HFSummaryPairs, SummarizationDataset
 from model_training.custom_datasets.toxic_conversation import ProsocialDialogue, ProsocialDialogueExplaination
 from model_training.custom_datasets.translation import WMT2019, DiveMT, TEDTalk
->>>>>>> 7be14b7e
 from sklearn.model_selection import train_test_split
 from torch.utils.data import Dataset, Subset
 
@@ -49,18 +39,15 @@
     "tldr_news",
 ]
 
-<<<<<<< HEAD
-RL_DATASETS = ["oasst_export", "webgpt", "private_tuning"]
-=======
 OTHER = [
     "prosocial_dialogue",
     "explain_prosocial",
     "private_tuning",
     "oa_translated",
 ]
->>>>>>> 7be14b7e
 
 RL_DATASETS = [
+    "oasst_export",
     "webgpt",
     "private_tuning",
     "alpaca",
