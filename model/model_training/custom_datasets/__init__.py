"""
    High level functions for model training
"""
from typing import Optional

import numpy as np
from model_training.custom_datasets.extra_rm_datasets import load_anthropic_rlhf, load_hellaswag, load_shp
from model_training.custom_datasets.instruction import INSTRUCTION_DATASETS, InstructionDataset
from model_training.custom_datasets.oasst_dataset import load_oasst_export
from model_training.custom_datasets.prompt_dialogue import Gpt4All, load_oig_file
from model_training.custom_datasets.qa_datasets import (
    SODA,
    DatabricksDolly15k,
    JokeExplaination,
    QADataset,
    SODADialogue,
    TranslatedQA,
    Vicuna,
    WebGPT,
    load_alpaca_dataset,
)
from model_training.custom_datasets.rank_datasets import AugmentedOA
from model_training.custom_datasets.summarization import HFSummary, HFSummaryPairs, SummarizationDataset
from model_training.custom_datasets.toxic_conversation import ProsocialDialogue, ProsocialDialogueExplaination
from model_training.custom_datasets.translation import WMT2019, DiveMT, TEDTalk
from sklearn.model_selection import train_test_split
from torch.utils.data import Dataset, Subset

QA_DATASETS = list(QADataset.DATASET_FORMAT_MAPPING.keys())

SUMMARIZATION_DATASETS = [
    "xsum",
    "cnn_dailymail",
    "samsum",
    "multi_news",
    "scitldr",
    "billsum",
    "debate_sum",
    "tldr_news",
]

OTHER = [
    "prosocial_dialogue",
    "explain_prosocial",
    "private_tuning",
    "oa_translated",
]

RL_DATASETS = [
    "webgpt",
    "private_tuning",
    "alpaca",
    "hf_summary",
    "hf_summary_pairs",
    "vicuna",
]

RM_DATASETS = [
    "oasst_export",
    "augment_oasst",
    "anthropic_rlhf",
    "hf_summary",
    "hf_summary_pairs",
    "shp",
    "hellaswag",
    "webgpt",
]


def train_val_dataset(dataset, val_split=0.2) -> tuple[Dataset, Dataset | None]:
    if val_split == 0:
        return dataset, None

    train_idx, val_idx = train_test_split(
        list(range(len(dataset))), test_size=val_split, random_state=666, shuffle=True
    )
    return Subset(dataset, train_idx), Subset(dataset, val_idx)


def get_one_dataset(
    conf,
    dataset_name: str,
    val_split: float = 0.2,
    data_path: str = None,
    mode: str = "sft",
    max_val_set: Optional[int] = None,
    **kwargs,
) -> tuple[Dataset, Dataset | None]:
    if mode == "rl":
        assert dataset_name in RL_DATASETS, f"Dataset {dataset_name} not supported for RL"

    if mode == "rm":
        assert dataset_name in RM_DATASETS, f"Dataset {dataset_name} not supported for reward modeling"

    data_path = data_path or conf.cache_dir
    dataset_name = dataset_name.lower()

    if dataset_name in QA_DATASETS:
        dataset = QADataset(dataset_name, data_path, "train")
        if not dataset.no_val:
            eval = QADataset(dataset_name, data_path, "validation")
            train = dataset
    elif dataset_name in SUMMARIZATION_DATASETS:
        dataset = SummarizationDataset(dataset_name, data_path, "train")
        if dataset_name != "debate_sum":
            eval = SummarizationDataset(dataset_name, data_path, "validation")
            train = dataset
    elif dataset_name in INSTRUCTION_DATASETS:
        dataset = InstructionDataset(dataset_name, data_path, "train")
    elif "ted_trans" in dataset_name:
        language_pair = dataset_name.split("_")[-1]
        dataset = TEDTalk(pair=language_pair, split="train")
    elif "wmt2019" in dataset_name:
        language_pair = dataset_name.split("_")[-1]
        train = WMT2019(pair=language_pair, split="train")
        eval = WMT2019(pair=language_pair, split="validation")
    elif dataset_name == "dive_mt":
        dataset = DiveMT()
    elif dataset_name == "webgpt":
        dataset = WebGPT(mode=mode)
    elif dataset_name in ("alpaca", "code_alpaca"):
        train, eval = load_alpaca_dataset(dataset_name, val_split=val_split, cache_dir=data_path, **kwargs)
    elif dataset_name == "gpt4all":
        dataset = Gpt4All(mode=mode, cache_dir=data_path)
    elif dataset_name == "prosocial_dialogue":
        train = ProsocialDialogue(cache_dir=data_path, split="train")
        eval = ProsocialDialogue(cache_dir=data_path, split="validation")
    elif dataset_name == "explain_prosocial":
        train = ProsocialDialogueExplaination(cache_dir=data_path, split="train")
        eval = ProsocialDialogueExplaination(cache_dir=data_path, split="validation")
    elif dataset_name == "soda":
        dataset = SODA(data_path, **kwargs)
    elif dataset_name == "soda_dialogue":
        dataset = SODADialogue(data_path)
    elif dataset_name == "joke":
        dataset = JokeExplaination(data_path)
    elif dataset_name == "oa_translated":
        # TODO make val_split lower..? by saganos
        dataset = TranslatedQA(data_path)
    elif dataset_name == "vicuna":
        dataset = Vicuna(cache_dir=data_path, **kwargs)
    elif dataset_name == "oasst_export":
        train, eval = load_oasst_export(data_path=data_path, val_split=val_split, mode=mode, **kwargs)
    elif dataset_name == "hf_summary":
        train = HFSummary(split="train", mode=mode)
        eval = HFSummary(split="valid1", mode=mode)
    elif dataset_name == "hf_summary_pairs":
        train = HFSummaryPairs(split="train", mode=mode)
        eval = HFSummaryPairs(split="valid1", mode=mode)
    elif dataset_name == "augment_oasst":
        # reward model mode only
        assert mode == "rm"
        train = AugmentedOA(data_path + "/" + kwargs["input_file_path"], split="train")
        eval = AugmentedOA(data_path + "/" + kwargs["input_file_path"], split="val")
    elif dataset_name == "oig_file":
        train, eval = load_oig_file(val_split=val_split, **kwargs)
    elif dataset_name == "anthropic_rlhf":
        train, eval = load_anthropic_rlhf()
    elif dataset_name == "shp":
        train, eval = load_shp()
    elif dataset_name == "hellaswag":
        train, eval = load_hellaswag()
<<<<<<< HEAD
    elif dataset_name == "databricks_dolly15k":
=======
    elif dataset_name == "dolly15k":
>>>>>>> 4b79215b
        dataset = DatabricksDolly15k(cache_dir=data_path)
    else:
        raise ValueError(f"Unknown dataset {dataset_name}")

    # if eval not already defined
    if not ("eval" in locals() and "train" in locals()):
        train, eval = train_val_dataset(dataset, val_split=val_split)

    if eval and max_val_set and len(eval) > max_val_set:
        subset_indices = np.random.choice(len(eval), max_val_set)
        eval = Subset(eval, subset_indices)

    return train, eval<|MERGE_RESOLUTION|>--- conflicted
+++ resolved
@@ -160,11 +160,7 @@
         train, eval = load_shp()
     elif dataset_name == "hellaswag":
         train, eval = load_hellaswag()
-<<<<<<< HEAD
-    elif dataset_name == "databricks_dolly15k":
-=======
     elif dataset_name == "dolly15k":
->>>>>>> 4b79215b
         dataset = DatabricksDolly15k(cache_dir=data_path)
     else:
         raise ValueError(f"Unknown dataset {dataset_name}")
