--- conflicted
+++ resolved
@@ -37,11 +37,14 @@
 
 RL_DATASETS = ["webgpt", "private_tuning", "alpaca", "hf_summary"]
 
-<<<<<<< HEAD
-RM_DATASETS = ["oasst_export", "augment_oasst", "hf_summary", "webgpt"]
-=======
-RM_DATASETS = ["oasst_export", "anthropic_rlhf", "open_ai_summarize_from_feedback"]
->>>>>>> 3ecc7053
+RM_DATASETS = [
+    "oasst_export",
+    "augment_oasst",
+    "hf_summary",
+    "webgpt",
+    "anthropic_rlhf",
+    "open_ai_summarize_from_feedback",
+]
 
 
 def train_val_dataset(dataset, val_split=0.2) -> tuple[Dataset, Dataset | None]:
