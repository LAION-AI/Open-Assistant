"""
    Open / close book QA datasets
"""
import glob
import json
import os
import re
from collections import defaultdict
from pathlib import Path
from typing import Any
from urllib.request import urlopen

import numpy as np
from datasets import load_dataset
from model_training.custom_datasets.utils import _filter_by_words
from torch import Generator
from torch.utils.data import Dataset, Subset, random_split

# @agoryuno contributed this
re_reference_remove = re.compile(r"\[\d+(?:,\s*\d+)*?\]")


def index_squad_v2(example):
    if len(example["answers"]["text"]):
        answer = example["answers"]["text"][0]
    else:
        answer = "I do not have answer for that"
    return example["context"] + " " + example["question"], answer


def index_uasquad(example):
    if len(example["Answer"]):
        answer = example["Answer"]
    else:
        answer = "Я не маю на це відповіді"
    return example["Context"] + " " + example["Question"], answer


def index_trivia_qa_nocontext(example):
    # dummy return one randomly
    return example["question"], example["answer"]["aliases"][np.random.randint(len(example["answer"]["aliases"]))]


def index_trivia_qa_context(example):
    question = example["question"]
    if len(example["search_results"]["search_context"]):
        context = example["search_results"]["search_context"][
            np.random.randint(len(example["search_results"]["search_context"]))
        ]
    else:
        context = ""
    answer = example["answer"]["aliases"][np.random.randint(len(example["answer"]["aliases"]))]

    return context + " " + question, answer


def index_adversarial_qa(example):
    return example["title"] + ". " + example["context"] + " " + example["question"], example["answers"]["text"][0]


def index_gsm8k(example):
    return example["question"], example["answer"]


def index_wikihow(example):
    return example["title"] + ", explain step by step", example["result"]


def index_essay_instruction(example):
    return example["instructions"], example["titles"].strip() + "\n" + example["essays"]


def index_math_qa(example):
    """
    we are not including choices, so no need to output the "answer : <a,b,c,d>" part
    > if girls is 10 and boys is 20 , then 10 / 20 . so ratio of girls to boys is = 10 / 20 = 1 / 2 answer : a
    """
    return example["Problem"], example["Rationale"].split("answer : ", maxsplit=1)[0]


def index_eli5(example):
    return example["title"], example["answers"]["text"][0]


def index_gsm_hard(example):
    return example[
        "input"
    ] + "\nWrite a small snippet of python code to answer this", "Here's the code solution to the question\n```python\n{}\n```\n The answer should be {}".format(
        example["code"].strip(), example["target"]
    )


class QADataset(Dataset):
    """
    How to define a new QA dataset:

    Criteria : the qa dataset doesn't need fancy transform needed between fields rows or list

    1. Write the transform function, which maps each row into a pair of (question, answer) tuple

    2. Update DATASET_FORMAT_MAPPING with your dataset name and required parameter

        - index_fn : your transform function

        - name: the dataset name, this will be used when the name is different than huggingface load_dataset name

        - params: if your dataset require a predefined name, create a dictionary with the parameter name-value dictionary

    Feel free to create issues on GH for any suggestion how we can simplify this thing
    """

    DATASET_FORMAT_MAPPING = {
        "squad_v2": {"index_fn": index_squad_v2},
        "ua_squad": {
            "index_fn": index_uasquad,
            "name": "FIdo-AI/ua-squad",
            "params": {"field": "data"},
            "no_val": True,
        },
        "trivia_qa_nocontext": {
            "index_fn": index_trivia_qa_nocontext,
            "name": "trivia_qa",
            "params": {"name": "rc.nocontext"},
        },
        "trivia_qa_context": {"index_fn": index_trivia_qa_context, "name": "trivia_qa", "params": {"name": "rc"}},
        "adversarial_qa": {
            "index_fn": index_adversarial_qa,
            "params": {"name": "adversarialQA"},
        },
        "gsm8k_hard": {"index_fn": index_gsm_hard, "name": "reasoning-machines/gsm-hard", "no_val": True},
        "gsm8k": {"index_fn": index_gsm8k, "params": {"name": "main"}, "validation": "test"},
        "wikihow": {"name": "b-mc2/wikihow_lists", "index_fn": index_wikihow, "no_val": True},
        "essay_instruction": {
            "name": "ChristophSchuhmann/essays-with-instructions",
            "index_fn": index_essay_instruction,
            "no_val": True,
        },
        "math_qa": {
            "index_fn": index_math_qa,
        },
        "reddit_eli5": {"name": "eli5", "index_fn": index_eli5, "split_postfix": "_eli5"},
        "reddit_askh": {"name": "eli5", "index_fn": index_eli5, "split_postfix": "_askh"},
        "reddit_asks": {"name": "eli5", "index_fn": index_eli5, "split_postfix": "_asks"},
    }

    def __init__(self, dataset, cache_dir, split):
        self.no_val = False
        if dataset in self.DATASET_FORMAT_MAPPING:
            context = self.DATASET_FORMAT_MAPPING[dataset]
            if split == "validation" and "validation" in context:
                split = context["validation"]
            if "name" not in context:
                context["name"] = dataset
            if "split_postfix" in context:
                # append a postfix to split name, used in eli5 : test_eli5, test_asks, test_askh
                split += context["split_postfix"]
            if "params" not in context:
                context["params"] = {"cache_dir": cache_dir, "split": split}
            else:
                context["params"]["cache_dir"] = cache_dir
                context["params"]["split"] = split
            if "no_val" in context:
                self.no_val = True
            self.index_fn = context["index_fn"]
            self.dataset = load_dataset(context["name"], **context["params"])
        else:
            raise ValueError("Unknown dataset : " + dataset)
        self.length = len(self.dataset)

    def __len__(self):
        return self.length

    def __getitem__(self, idx):
        data = self.dataset[idx]
        return self.index_fn(data)


class WebGPT(Dataset):
    name = "webgpt"

    def __init__(self, mode: str = "sft", max_answers: int = 5) -> None:
        super().__init__()
        self.mode = mode
        assert mode in ("sft", "rm", "rl")

        dataset = load_dataset("openai/webgpt_comparisons")

        self.questions = []
        self.answers = []

        question_answer_dict = defaultdict(dict)

        for row in dataset["train"]:
            question = row["question"]["full_text"]
            answer_0 = re_reference_remove.sub("", row["answer_0"])
            answer_1 = re_reference_remove.sub("", row["answer_1"])
            if answer_0 != "" and answer_1 != "" and answer_0 != answer_1:
                question_answer_dict[question][answer_0] = row["score_0"]
                question_answer_dict[question][answer_1] = row["score_1"]

        for question, answers in question_answer_dict.items():
            self.questions.append(question)
            # Sort answer dict with the highest score first (hence the prefactor -1).
            # Then take only the first `max_answers` elements (usually there are just
            # 2, but there are examples where we have more)
            answers_sorted = [x[0] for x in sorted(answers.items(), key=lambda x: -1 * x[1])]
            self.answers.append(answers_sorted[:max_answers])

    def __len__(self) -> int:
        return len(self.questions)

    def __getitem__(self, index) -> list[str] | tuple[list[str], list[str]]:
        question = self.questions[index]
        answers = self.answers[index]
        if self.mode == "sft":
            return [question, answers[0]]
        elif self.mode == "rm":
            return ([question], answers)
        elif self.mode == "rl":
            return (question,)


class SODA(Dataset):
    name = "soda"

    def process_soda_convo(self, data: dict[str, Any], input_max_length: int) -> list[list[str]] | None:
        play_as = data["speakers"][1]
        dialogue_bg = "{}{}".format(
            # QA_SPECIAL_TOKENS["StartPrefix"],
            data["narrative"],
            " You are {}.".format(play_as),
            # QA_SPECIAL_TOKENS["EndPrefix"],
        )

        # Perform some sanity checks, if these fail return None
        # ignore data with more than 2 speakers for now
        if len(set(data["speakers"])) != 2:
            return None
        speaker1 = data["speakers"][0]
        speaker2 = data["speakers"][1]
        # make sure that the speakers are in correct order [S1, S2, S1, S2, S1, S2], otherwise return None
        speaker1_idx = [idx % 2 == 0 for idx, k in enumerate(data["speakers"]) if k == speaker1]
        speaker2_idx = [idx % 2 == 1 for idx, k in enumerate(data["speakers"]) if k == speaker2]
        if all(speaker1_idx) and all(speaker2_idx):
            # add dialog background to first question.
            # [Q1, A1, Q2, A2] -> [B + Q1, A1, Q2, A2]
            data["dialogue"][0] = f"{dialogue_bg} {data['dialogue'][0]}"
            # Use only input_max_length characters
            truncated_dialogue = [k[:input_max_length] for k in data["dialogue"]]
            return truncated_dialogue

    def __init__(self, cache_dir, mode="sft", input_max_length=1024) -> None:
        super().__init__()
        if mode not in ("sft", "rl"):
            raise NotImplementedError(f"Currently only the modes 'sft' and 'rl' are implemented. Received {mode}.")
        self.mode = mode
        self.pairs = []
        dataset = load_dataset("allenai/soda", cache_dir=cache_dir)["train"]
        for data in dataset:
            if (processed_data := self.process_soda_convo(data, input_max_length=input_max_length)) is not None:
                self.pairs.append(processed_data)
            # for prompt, answer in data_pair:
            #     if len(prompt) < input_max_length:
            #         self.pairs.append((prompt, answer))

    def __len__(self) -> int:
        return len(self.pairs)

    def __getitem__(self, index) -> list[str] | tuple[str]:
        # special token added during preprocess
        if self.mode == "sft":
            return self.pairs[index]
        elif self.mode == "rl":
            # add prefix + first human question
            return (self.pairs[index][0] + " " + self.pairs[index][1],)


class SODADialogue(Dataset):
    url = "https://drive.google.com/uc?id=1TOGQfr419n8wpzJpYLLw4nB3tSKD8zXV"

    def __init__(self, cache_dir, verbose=True):
        path = os.path.join(cache_dir, "soda_dialog.jsonl")

        if not os.path.exists(path):
            import gzip
            import shutil

            import gdown

            gdown.download(self.url, output=os.path.join(cache_dir, "soda_dialog.jsonl.gz"))

            with gzip.open(os.path.join(cache_dir, "soda_dialog.jsonl.gz"), "rb") as f_in:
                with open(path, "wb") as f_out:
                    shutil.copyfileobj(f_in, f_out)

        self.pairs = []
        faulty = 0
        with open(path) as fin:
            for line in fin:
                conversation = json.loads(line)
                question_answer_pairs = ()

                question_answers = conversation["text"].split("User: ")
                for question_answer in question_answers[1:]:  # first element is empty
                    try:
                        question, answer = question_answer.split("\nAssistant: ")
                        question_answer_pairs += (
                            question,
                            answer,
                        )
                    except ValueError:
                        # there might be some extra 'User: ' or 'Assistant: ' tokens in the dataset that cause trouble..
                        faulty += 1
                        continue

                self.pairs.append(question_answer_pairs)

        if verbose:
            print("For SODA dialogue dataset found {} faults within the total {} dialogs".format(faulty, len(self)))

    def __len__(self):
        return len(self.pairs)

    def __getitem__(self, index):
        return self.pairs[index]


class JokeExplaination(Dataset):
    name = "joke"
    url = "https://gist.github.com/theblackcat102/42b697e24a13fdb499e20edfbf618361/raw/1834dca207898c15f93b809d1195f6f6e47c9e1e/joke_explained.jsonl"

    def __init__(self, cache_dir) -> None:
        super().__init__()
        os.makedirs(cache_dir, exist_ok=True)
        joke_explain_filename = os.path.join(cache_dir, "joke_explaination.jsonl")
        if not os.path.exists(joke_explain_filename):
            with urlopen(self.url) as file:
                content = file.read().decode()
            with open(joke_explain_filename, "w") as fout:
                fout.write(content)

        question = ""
        answer = ""
        self.pairs = []
        with open(joke_explain_filename, "r") as f:
            for line in f:
                data = json.loads(line)
                joke = data["joke"]
                # DO NOT change this
                # its the data that had syntax error
                explanation = data["explaination"]
                self.pairs.append((joke, explanation))

        if len(question) > 0 and len(answer) > 0:
            self.pairs.append((question, answer))
        self.length = len(self.pairs)

    def __len__(self):
        return self.length

    def __getitem__(self, index):
        return self.pairs[index]


class TranslatedQA(Dataset):
    """
    Translation OA v3 results
    a list of non english translation of OA v3 instruction generated text in jsonl
    format for each line:
    {
        "text": "User: ... Assistant: ....",
        "meta": {"source": ... },
        "translate": [
            { "round": 1, "human":"...", "answer": "..."},
            ...
            { "round": K, "human":"...", "answer": "..."},
        ]
    }
    Since OA contain some code we needed to reference the original text to skip these
    """

    name = "oa_translated"

    def __init__(self, cache_dir) -> None:
        super().__init__()
        os.makedirs(cache_dir, exist_ok=True)
        path = os.path.join(cache_dir, self.name)
        os.makedirs(path, exist_ok=True)
        self.pairs = []
        for translated_jsonl in glob.glob(os.path.join(path, "*.jsonl")):
            with open(translated_jsonl, "r") as fin:
                for line in fin:
                    data = json.loads(line)
                    if "Python " in data["text"]:
                        # translation currently doesn't ignore code
                        # so we will have to reference original text
                        # for ignoring the translation
                        continue
                    prefix = ""
                    for convo_round in data["translate"]:
                        human, answer = convo_round["human"], convo_round["answer"]
                        if convo_round["round"] > 2:
                            self.pairs.append((prefix, human, answer))
                        else:
                            self.pairs.append(("", human, answer))

                        # Does this make sense?
                        prefix += "{}{}{}{}".format(
                            "Question:",
                            convo_round["human"],
                            "Answer:",
                            convo_round["answer"],
                        )

        self.length = len(self.pairs)

    def __len__(self):
        return self.length

    def __getitem__(self, index):
        return self.pairs[index]


class AlpacaBaseDataset(Dataset):
    def __init__(self, data: list, mode: str):
        super().__init__()
        self.data = data
        if mode not in ("sft", "rl"):
            raise NotImplementedError(
                f"Alpaca Dataset for mode {self.mode} is not implemented. Currently supported modes are 'sft' and 'rl'."
            )
        self.mode = mode

    def __len__(self):
        return len(self.data)

    def __getitem__(self, index):
        question, answer = self.data[index]
        if self.mode == "sft":
            return (question, answer)
        elif self.mode == "rl":
            return (question,)


def load_alpaca_dataset(
    dataset_name: str,
    val_split: float,
    cache_dir: str,
    mode: str = "sft",
    manual_seed: int = 287631038922,
    reverse_augmentation: bool = False,
    keep_unreversed: bool = True,
) -> tuple[AlpacaBaseDataset, AlpacaBaseDataset]:
    generator = Generator()
    generator.manual_seed(manual_seed)

    def process_split(
        dataset: Subset, reverse_augmentation: bool = False, keep_unreversed: bool = True
    ) -> list[tuple[str, str]]:
        data = []
        for row in dataset:
            question = row["instruction"]
            if len(row["input"]) > 0:
                input_ = "{}\n{}".format(question, row["input"])
            else:
                input_ = question
            if (_filter_by_words(input_) is None) or (_filter_by_words(row["output"]) is None):
                continue
            if reverse_augmentation:
                data.append((row["output"], input_))
                # in case of reverse augmentation we just keep both, reversed and unreversed data
                if keep_unreversed:
                    data.append((input_, row["output"]))
            else:
                data.append((input_, row["output"]))
        return data

    if dataset_name == "alpaca":
        dataset = load_dataset("yahma/alpaca-cleaned", cache_dir=cache_dir)
    elif dataset_name == "code_alpaca":
        dataset = load_dataset("sahil2801/CodeAlpaca-20k", cache_dir=cache_dir)
    else:
        raise ValueError(f"Expected dataset_name to be 'alapaca' or 'code_alpaca'. Received {dataset_name}.")

    splits = random_split(dataset["train"], lengths=[1.0 - val_split, val_split], generator=generator)
    train = AlpacaBaseDataset(
        process_split(splits[0], reverse_augmentation=reverse_augmentation, keep_unreversed=keep_unreversed), mode=mode
    )
    val = AlpacaBaseDataset(
        process_split(splits[1], reverse_augmentation=False, keep_unreversed=keep_unreversed), mode=mode
    )
    return train, val


class Vicuna(Dataset):
    name = "vicuna"

    @staticmethod
    def process_vicuna_conversations(data: list[dict[str, None | str]], input_max_length: int) -> list[str] | None:
        dialogue = []
        role = None
        messages = []
        # drop conversations that start with Bot
        if len(data["conversations"]) == 0 or data["conversations"][0]["from"] != "human":
            return None
        for line in data["conversations"]:
            speaker = line["from"]  # 'human' or 'gpt'
            message = line["value"]
            if role != speaker:
                if role is not None:
                    dialogue.append("\n".join(messages))
                    messages = []
                role = speaker
            messages.append(message.strip())

        if role is not None and len(messages) > 0:
            dialogue.append("\n".join(messages))
        dialogue_truncated = [k[:input_max_length] for k in dialogue]
        return dialogue_truncated

    def __init__(self, cache_dir: str | Path, mode: str = "sft", input_max_length: int = 2048) -> None:
        super().__init__()

        self.pairs = []
        if mode not in ("sft", "rl"):
            raise NotImplementedError(f"Currently only the modes 'sft' and 'rl' are implemented. Received {mode}.")
        self.mode = mode
        dataset = load_dataset(
            "anon8231489123/ShareGPT_Vicuna_unfiltered",
            cache_dir=cache_dir,
            data_files=["ShareGPT_V3_unfiltered_cleaned_split.json"],
<<<<<<< HEAD
=======
            revision="192ab2185289094fc556ec8ce5ce1e8e587154ca",
>>>>>>> e1cfc4b5
        )["train"]
        for data in dataset:
            if (
                processed_data := self.process_vicuna_conversations(data, input_max_length=input_max_length)
            ) is not None:
                self.pairs.append(processed_data)

    def __len__(self) -> int:
        return len(self.pairs)

    def __getitem__(self, index: int) -> list[str] | tuple[str]:
        dialogue: list[str] = self.pairs[index]
        if self.mode == "sft":
            return dialogue
        elif self.mode == "rl":
            return tuple(dialogue[:-1])<|MERGE_RESOLUTION|>--- conflicted
+++ resolved
@@ -529,10 +529,7 @@
             "anon8231489123/ShareGPT_Vicuna_unfiltered",
             cache_dir=cache_dir,
             data_files=["ShareGPT_V3_unfiltered_cleaned_split.json"],
-<<<<<<< HEAD
-=======
             revision="192ab2185289094fc556ec8ce5ce1e8e587154ca",
->>>>>>> e1cfc4b5
         )["train"]
         for data in dataset:
             if (
