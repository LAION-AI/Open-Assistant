--- conflicted
+++ resolved
@@ -554,22 +554,12 @@
         for line in data["train"]:
             self.rows.append(self._process_instruction(line, input_max_length))
 
-<<<<<<< HEAD
-    def _process_instruction(self, row: dict[str, str], input_max_length: int) -> DatasetEntry:
-        if c := row["METADATA"]["CONTEXT"]:
-            return DatasetEntry(
-                context=c,
-                questions=[row["INSTRUCTION"][:input_max_length]],
-                answers=[row["RESPONSE"][:input_max_length]],
-            )
-=======
     def _process_instruction(self, row: dict[str, str], input_max_length: int) -> list[str] | None:
         if context := re_reference_remove.sub("", row["METADATA"]["CONTEXT"]):
             # further remove references
             context = context.replace("[citation needed]", "")
             context = self.citation_regex.sub("", context)
             return [f"{context} {row['INSTRUCTION']}"[:input_max_length], row["RESPONSE"][:input_max_length]]
->>>>>>> 4b79215b
         else:
             return DatasetEntry(
                 context=None,
