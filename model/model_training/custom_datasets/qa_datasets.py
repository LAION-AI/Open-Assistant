--- conflicted
+++ resolved
@@ -20,11 +20,9 @@
 
 # @agoryuno contributed this
 re_reference_remove = re.compile(r"\[\d+(?:,\s*\d+)*?\]")
-<<<<<<< HEAD
+re_single_reference_remove = re.compile(r"\[\s?\d+\s?\]")
+
 # check if the whole string is just a combination of (multiple) whitespaces and newlines
-=======
-re_single_reference_remove = re.compile(r"\[\s?\d+\s?\]")
->>>>>>> ca58b0b4
 re_whitespace_newline_match = re.compile(r"^[\s\n]*$")
 
 
