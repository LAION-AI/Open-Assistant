QA_SPECIAL_TOKENS = {
    "Question": "<|prompter|>",
    "Answer": "<|assistant|>",
    "System": "<|system|>",
    "StartPrefix": "<|prefix_begin|>",
    "EndPrefix": "<|prefix_end|>",
}


def format_system_prefix(prefix, eos_token):
    return "{}{}{}".format(
        QA_SPECIAL_TOKENS["System"],
        prefix,
        eos_token,
    )


def format_pairs(pairs, eos_token, add_initial_reply_token=False):
    conversations = [
        "{}{}{}".format(QA_SPECIAL_TOKENS["Question" if i % 2 == 0 else "Answer"], pairs[i], eos_token)
        for i in range(len(pairs))
    ]
    if add_initial_reply_token:
        conversations.append(QA_SPECIAL_TOKENS["Answer"])

<<<<<<< HEAD
def format_rl_text(pairs):
    # convert question answer pairs to only the prefix prompt for RLHF
    return "{}{}{}".format(QA_SPECIAL_TOKENS["Question"], pairs[0], QA_SPECIAL_TOKENS["Answer"])


def format_reply(text):
    return "{}{}".format(QA_SPECIAL_TOKENS["Answer"], text)
=======
    return conversations
>>>>>>> 77401aee
<|MERGE_RESOLUTION|>--- conflicted
+++ resolved
@@ -22,15 +22,13 @@
     ]
     if add_initial_reply_token:
         conversations.append(QA_SPECIAL_TOKENS["Answer"])
+    return conversations
 
-<<<<<<< HEAD
+
 def format_rl_text(pairs):
     # convert question answer pairs to only the prefix prompt for RLHF
     return "{}{}{}".format(QA_SPECIAL_TOKENS["Question"], pairs[0], QA_SPECIAL_TOKENS["Answer"])
 
 
 def format_reply(text):
-    return "{}{}".format(QA_SPECIAL_TOKENS["Answer"], text)
-=======
-    return conversations
->>>>>>> 77401aee
+    return "{}{}".format(QA_SPECIAL_TOKENS["Answer"], text)