from pathlib import Path
from typing import Literal, Optional

<<<<<<< HEAD
from custom_datasets.formatting import format_pair, format_reply
from oasst_data import ExportMessageNode, load_trees, visit_threads_depth_first
=======
import pydantic
from oasst_data import ExportMessageNode, ExportMessageTree
>>>>>>> 77401aee
from torch import Generator
from torch.utils.data import Dataset, random_split


class ListDataset(Dataset):
    def __init__(self, data: list):
        super().__init__()
        self.data = data

    def __len__(self):
        return len(self.data)

    def __getitem__(self, index):
        return self.data[index]


def load_oasst_export(
    input_file_path: str | Path,
    val_split: float = 0.2,
    lang: str = "en",
    top_k: Optional[int] = None,
    manual_seed: int = 287631038922,
    data_path: str | Path = None,
    mode: Literal["sft", "rm"] = "sft",
) -> tuple[ListDataset, ListDataset]:
    if mode not in ("sft", "rm"):
        raise ValueError(f"Unknown dataset mode: {mode}")

    lang_codes = lang.split(",")

    generator = Generator()
    generator.manual_seed(manual_seed)

    if not isinstance(input_file_path, Path):
        input_file_path = Path(input_file_path)
    if not input_file_path.is_absolute() and data_path:
        if not isinstance(data_path, Path):
            data_path = Path(data_path)
        input_file_path = data_path / input_file_path

    threads_per_tree = []
<<<<<<< HEAD
    for tree in load_trees(input_file_path):
        if tree.tree_state != "ready_for_export" or not tree.prompt.review_result or tree.prompt.lang not in lang_codes:
            continue

        # extract all threads up to last asssitant reply
        threads: list[list[ExportMessageNode]] = []

        def thread_filter(thread: list[ExportMessageNode]) -> bool:
            if any(m.deleted for m in thread):
                return False

            if top_k is not None:
                for i, m in enumerate(thread):
                    if m.role == "assistant":
                        if m.rank is None:
                            if i > 0 and len(thread[i - 1].replies) > 1:
=======

    with file_in:
        # read one message tree per line
        for line in file_in:
            dict_tree = json.loads(line)

            # validate data
            tree: ExportMessageTree = pydantic.parse_obj_as(ExportMessageTree, dict_tree)

            if (
                tree.tree_state != "ready_for_export"
                or not tree.prompt.review_result
                or tree.prompt.lang not in lang_codes
            ):
                continue

            # extract all threads up to last asssitant reply
            threads: list[list[ExportMessageNode]] = []

            def thread_filter(thread: list[ExportMessageNode]) -> bool:
                if any(m.deleted or m.synthetic for m in thread):
                    return False

                if top_k is not None:
                    for i, m in enumerate(thread):
                        if m.role == "assistant":
                            if m.rank is None:
                                if len(thread[i - 1].replies) > 1:
                                    return False
                            elif m.rank >= top_k:
>>>>>>> 77401aee
                                return False
                        elif m.rank >= top_k:
                            return False
            return True

        def leaf_filter(thread: list[ExportMessageNode]) -> bool:
            if mode == "sft":
                # in SFT mode `not thread[-1].replies` finds nodes without children (leaves).
                # We are interested in those which are role='assistant' but some trees don't end on assistant nodes
                # but have prompter leaves .. we want to use those trees too .. e.g. remove the last prompter message(s)
                # so that they end with assistant. The `thread[-2].replies[0] == thread[-1]` check makes sure that only
                # the FIRST prompter reply is added .. e.g. the parent does not appear multiple times and we can use
                # pop() to remove superfluous prompter leaf node later.
                return (
                    len(thread) > 1
                    and not thread[-1].replies
                    and (thread[-1].role == "assistant" or thread[-2].replies[0] == thread[-1])
                    and thread_filter(thread)
                )
            elif mode == "rm":
                return (
                    thread[-1].role == "prompter"
                    and len([r for r in thread[-1].replies if r.rank is not None]) > 1
                    and thread_filter(thread)
                )

            raise RuntimeError()

        visit_threads_depth_first(tree.prompt, visitor=threads.append, predicate=leaf_filter)
        if mode == "sft":
            for t in threads:
                if t[-1].role == "prompter":
                    t.pop()

        threads_per_tree.append(threads)

    def process_thread(thread):
        if mode == "sft":
            return format_pair([m.text for m in thread])
        elif mode == "rm":
            prefix = format_pair([m.text for m in thread])
            replies = [r for r in thread[-1].replies if r.role == "assistant" and r.rank is not None]
            replies = sorted(replies, key=lambda r: r.rank)
            replies = [format_reply(r.text) for r in replies]
            return (prefix, replies)

        raise RuntimeError()

    # split on tree basis, messages from same tree must not end up in different splits
    trees = ListDataset(threads_per_tree)
    splits = random_split(trees, lengths=[1.0 - val_split, val_split], generator=generator)

<<<<<<< HEAD
    def flatten(ds: ListDataset) -> ListDataset:
        return ListDataset([process_thread(thread) for tree_threads in ds for thread in tree_threads])
=======
    def flatten(d: ListDataset) -> ListDataset:
        return ListDataset([[m.text for m in t] for ts in d for t in ts])
>>>>>>> 77401aee

    train = flatten(splits[0])
    val = flatten(splits[1])

    print(f"OASST data {str(input_file_path)}: {len(train)=}, {len(val)=}")

    return train, val<|MERGE_RESOLUTION|>--- conflicted
+++ resolved
@@ -1,13 +1,8 @@
 from pathlib import Path
 from typing import Literal, Optional
 
-<<<<<<< HEAD
 from custom_datasets.formatting import format_pair, format_reply
 from oasst_data import ExportMessageNode, load_trees, visit_threads_depth_first
-=======
-import pydantic
-from oasst_data import ExportMessageNode, ExportMessageTree
->>>>>>> 77401aee
 from torch import Generator
 from torch.utils.data import Dataset, random_split
 
@@ -49,7 +44,6 @@
         input_file_path = data_path / input_file_path
 
     threads_per_tree = []
-<<<<<<< HEAD
     for tree in load_trees(input_file_path):
         if tree.tree_state != "ready_for_export" or not tree.prompt.review_result or tree.prompt.lang not in lang_codes:
             continue
@@ -58,7 +52,7 @@
         threads: list[list[ExportMessageNode]] = []
 
         def thread_filter(thread: list[ExportMessageNode]) -> bool:
-            if any(m.deleted for m in thread):
+            if any(m.deleted or m.synthetic for m in thread):
                 return False
 
             if top_k is not None:
@@ -66,38 +60,6 @@
                     if m.role == "assistant":
                         if m.rank is None:
                             if i > 0 and len(thread[i - 1].replies) > 1:
-=======
-
-    with file_in:
-        # read one message tree per line
-        for line in file_in:
-            dict_tree = json.loads(line)
-
-            # validate data
-            tree: ExportMessageTree = pydantic.parse_obj_as(ExportMessageTree, dict_tree)
-
-            if (
-                tree.tree_state != "ready_for_export"
-                or not tree.prompt.review_result
-                or tree.prompt.lang not in lang_codes
-            ):
-                continue
-
-            # extract all threads up to last asssitant reply
-            threads: list[list[ExportMessageNode]] = []
-
-            def thread_filter(thread: list[ExportMessageNode]) -> bool:
-                if any(m.deleted or m.synthetic for m in thread):
-                    return False
-
-                if top_k is not None:
-                    for i, m in enumerate(thread):
-                        if m.role == "assistant":
-                            if m.rank is None:
-                                if len(thread[i - 1].replies) > 1:
-                                    return False
-                            elif m.rank >= top_k:
->>>>>>> 77401aee
                                 return False
                         elif m.rank >= top_k:
                             return False
@@ -136,7 +98,7 @@
 
     def process_thread(thread):
         if mode == "sft":
-            return format_pair([m.text for m in thread])
+            return [m.text for m in thread]
         elif mode == "rm":
             prefix = format_pair([m.text for m in thread])
             replies = [r for r in thread[-1].replies if r.role == "assistant" and r.rank is not None]
@@ -150,13 +112,8 @@
     trees = ListDataset(threads_per_tree)
     splits = random_split(trees, lengths=[1.0 - val_split, val_split], generator=generator)
 
-<<<<<<< HEAD
     def flatten(ds: ListDataset) -> ListDataset:
         return ListDataset([process_thread(thread) for tree_threads in ds for thread in tree_threads])
-=======
-    def flatten(d: ListDataset) -> ListDataset:
-        return ListDataset([[m.text for m in t] for ts in d for t in ts])
->>>>>>> 77401aee
 
     train = flatten(splits[0])
     val = flatten(splits[1])
