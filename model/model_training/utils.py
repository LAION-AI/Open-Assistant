--- conflicted
+++ resolved
@@ -197,17 +197,6 @@
         return tokenizer_config_matches[0]
 
 
-<<<<<<< HEAD
-def get_tokenizer(conf) -> transformers.AutoTokenizer | transformers.T5Tokenizer | LLaMATokenizer:
-    if "t5" in conf.model_name:  # rankgen
-        tokenizer = transformers.T5Tokenizer.from_pretrained(conf.model_name, truncation_side="left")
-    elif "llama" in conf.model_name:
-        # explicitly specify LLaMATokenizer class until AutoTokenizer works
-        # assumes that the tokenizer config is stored in the same directory as the model weights
-        tokenizer = LLaMATokenizer.from_pretrained(conf.model_name)
-    else:
-        tokenizer = transformers.AutoTokenizer.from_pretrained(conf.model_name, cache_dir=conf.cache_dir)
-=======
 def get_tokenizer(conf) -> transformers.AutoTokenizer:
     tokenizer_name = conf.model_name
 
@@ -216,7 +205,6 @@
         tokenizer_name = "cerebras/Cerebras-GPT-13B"
 
     tokenizer = transformers.AutoTokenizer.from_pretrained(tokenizer_name, cache_dir=conf.cache_dir)
->>>>>>> 4201a562
 
     tokenizer_config = match_tokenizer_name(conf.model_name)
 
