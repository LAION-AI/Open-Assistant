import copy
import math
import random
from distutils.util import strtobool
from pathlib import Path
from typing import List, NamedTuple

import evaluate
import torch
import transformers
import yaml
from model_training.custom_datasets import get_one_dataset
from model_training.custom_datasets.formatting import QA_SPECIAL_TOKENS
from model_training.losses import CrossEntropyLoss, PolyLoss, RMLoss
from model_training.models import freeze_top_n_layers, get_specific_model
from model_training.models.patching import patch_model
from model_training.models.reward_model import GPTNeoXRewardModel
from model_training.models.tokenization_llama import LLaMATokenizer
from sklearn.model_selection import train_test_split
from tokenizers import pre_tokenizers
from torch.utils.data import ConcatDataset, Subset
from torch.utils.data.distributed import DistributedSampler


def _strtobool(x):
    return bool(strtobool(x))


class PerDatasetSampler(DistributedSampler):
    """Sampler which returns a fixed number of samples per dataset, per epoch.

    Example:

    Dataset 1 has 10,000 examples and we want 200 per epoch
    Dataset 2 has 500 examples and we want all 500 per epoch

    Epoch size will be 700 and every epoch we'll sample a different
    200 from dataset 1.

    Parameters
    ----------
    dataset_sizes : List[int]
        A list with the size of each dataset.
    dataset_size_per_epoch : List[int]
        How many examples to get from each dataset per epoch.

    Note: dataset_sizes & dataset_size_per_epoch must be in the same order.
    Further the examples in the underlying torch.utils.data.Dataset
    must per ordered as dataset_1, dataset_2, ..., dataset_n. This is fine
    if we concatenate a bunch of datasets together
    e.g. using torch.utils.data.ConcatDataset which is current behaviour.
    """

    def __init__(
        self,
        dataset_sizes: List[int],
        dataset_size_per_epoch: List[int],
        rank: int = None,
        world_size: int = None,
        shuffle: bool = True,
        seed: int = 0,
        samples_length: List[int] = None,
    ):
        """
        if samples_length is not None, then the sampler
        will order the samples by dataset length
        with some variability across epochs
        """
        self.dataset_sizes = dataset_sizes
        self.dataset_size_per_epoch = dataset_size_per_epoch
        self.num_datasets = len(dataset_sizes)
        self.shuffle = shuffle
        self.rank = rank
        self.world_size = world_size

        if world_size == 1:
            self.rank = 0

        self.num_samples = sum(dataset_size_per_epoch)
        self.seed = seed
        self.samples_length = samples_length

    def set_epoch(self, epoch) -> None:
        self.epoch = epoch

    def __len__(self) -> int:
        return self.num_samples // self.world_size

    def __iter__(self):
        epoch_idx = []
        n = 0

        random.seed(self.epoch + self.seed)

        for i in range(self.num_datasets):
            sampled_idx = random.sample(range(n, self.dataset_sizes[i] + n), self.dataset_size_per_epoch[i])
            n += self.dataset_sizes[i]
            epoch_idx.extend(sampled_idx)

        if self.samples_length is not None:
            # sort by samples length and in case of ties randomize
            epoch_idx = sorted(epoch_idx, key=lambda x: (self.samples_length[x], random.random()))

            if self.shuffle:
                # do some minor shuffling to avoid repeating the same order
                # but not too much to avoid too much padding
                # quasi random basically
                for i in range(0, len(epoch_idx), 200):  # this should be batch_size dependent
                    random.shuffle(epoch_idx[i : i + 200])
        else:
            if self.shuffle:
                random.shuffle(epoch_idx)

        # split epoch_idx in world_size chunks
        epoch_idx = epoch_idx[self.rank : self.num_samples : self.world_size]

        return iter(epoch_idx)

    @classmethod
    def build_sampler_from_config(cls, training_conf, datasets, *args, **kwargs):
        dataset_sizes = [len(x) for x in datasets]
        fractions = get_dataset_fractions(training_conf.datasets, dataset_sizes, verbose=training_conf.verbose)
        dataset_size_per_epoch = [int(size * frac) for size, frac in zip(dataset_sizes, fractions)]
        return cls(dataset_sizes, dataset_size_per_epoch, *args, **kwargs)


def get_dataset_fractions(conf, dataset_sizes, verbose=False):
    """Calculate fraction of each dataset to use per epoch when subsampling"""

    if verbose:
        print("Creating sampler for datasets:")

    fractions = []
    for i, data_config in enumerate(conf):
        dataset_name, _ = get_dataset_name_and_kwargs_from_data_config(data_config)
        if isinstance(data_config, dict):
            if "fraction" in data_config[dataset_name]:
                if data_config[dataset_name]["fraction"] <= 0:
                    raise ValueError("Please specify fraction as a value between 0 < fraction <= 1")
                fractions.append(min(1, data_config[dataset_name]["fraction"]))
            elif "size" in data_config[dataset_name]:
                if data_config[dataset_name]["size"] > dataset_sizes[i]:
                    raise ValueError(f"Please specify a size smaller than number of examples: {dataset_sizes[i]:,.0f}")
                fractions.append(data_config[dataset_name]["size"] / dataset_sizes[i])
            else:
                fractions.append(1)
        else:
            fractions.append(1)

        if verbose:
            print(f"Dataset: {dataset_name} fraction chosen: {fractions[-1]:.2f}")
    return fractions


class SpecialTokens(NamedTuple):
    pad_token: str = ""
    eos_token: str = ""
    sep_token: str = ""


class TokenizerConfig(NamedTuple):
    special_tokens: SpecialTokens = {}


TOKENIZER_CONFIGS = {
    "galactica": TokenizerConfig(special_tokens=SpecialTokens("<pad>", "</s>")),
    "GPT-JT": TokenizerConfig(special_tokens=SpecialTokens(sep_token="<|extratoken_100|>")),
    "codegen": TokenizerConfig(special_tokens=SpecialTokens("<|endoftext|>", sep_token="<|endoftext|>")),
    "pythia": TokenizerConfig(special_tokens=SpecialTokens("<|padding|>", "<|endoftext|>", "<|endoftext|>")),
<<<<<<< HEAD
    "gpt-neox": TokenizerConfig(special_tokens=SpecialTokens("<|padding|>", "<|endoftext|>", "<|endoftext|>")),
=======
    "llama": TokenizerConfig(special_tokens=SpecialTokens("</s>", "</s>", sep_token="<s>")),
>>>>>>> 000fb064
}


def match_tokenizer_name(model_name: str) -> TokenizerConfig:
    """
    Match a partial model name to a tokenizer configuration
    i.e. model_name `Salesforce/codegen-2B-multi` has config name `codegen`
    """
    tokenizer_config_matches = [config for name, config in TOKENIZER_CONFIGS.items() if name in model_name]
    if not tokenizer_config_matches:
        raise ValueError(f"Cannot find any tokeniser configuration to match {model_name=}")
    elif 1 < len(tokenizer_config_matches):
        raise ValueError(f"Found multiple tokeniser configuration matches for {model_name=}")
    else:
        return tokenizer_config_matches[0]


def get_tokenizer(conf) -> transformers.AutoTokenizer:
    if "llama" in conf.model_name:
        # explicitly specify LLaMATokenizer class until AutoTokenizer works
        # assumes that the tokenizer config is stored in the same directory as the model weights
        tokenizer = LLaMATokenizer.from_pretrained(conf.model_name)
    else:
        tokenizer = transformers.AutoTokenizer.from_pretrained(conf.model_name, cache_dir=conf.cache_dir)

    tokenizer_config = match_tokenizer_name(conf.model_name)

    if hasattr(conf, "per_digit_tokens") and conf.per_digit_tokens:
        tokenizer._tokenizer.pre_processor = pre_tokenizers.Digits(True)

    if tokenizer_config.special_tokens:
        if "GPT-JT" in conf.model_name:
            tokenizer_config.special_tokens.pad_token = tokenizer.eos_token
        # SpecialTokens : latest in 4.25, 4.26
        tokenizer.add_special_tokens(
            {
                "pad_token": tokenizer_config.special_tokens.pad_token,
                "eos_token": tokenizer_config.special_tokens.eos_token,
                "sep_token": tokenizer_config.special_tokens.sep_token,
            }
        )

    additional_special_tokens = (
        []
        if "additional_special_tokens" not in tokenizer.special_tokens_map
        else tokenizer.special_tokens_map["additional_special_tokens"]
    )
    additional_special_tokens = list(set(additional_special_tokens + list(QA_SPECIAL_TOKENS.values())))

    tokenizer.add_special_tokens({"additional_special_tokens": additional_special_tokens})

    return tokenizer


def default_preprocess(eval_pred, ignote_negative_labels=True):
    preds, labels = eval_pred.predictions, eval_pred.label_ids

    if not ignote_negative_labels:
        return preds, labels

    mask = labels > 0
    return preds[mask], labels[mask]


# placeholder for now
def preprocess_qa(eval_pred):
    return (eval_pred.predictions, eval_pred.label_ids)


# def postprocess_summarization(preds, labels):
#     preds = [pred.strip() for pred in preds]
#     labels = [label.strip() for label in labels]

#     preds = ["\n".join(nltk.sent_tokenize(pred)) for pred in preds]
#     labels = ["\n".join(nltk.sent_tokenize(label)) for label in labels]

#     return preds, labels


# def preprocess_summarization(eval_pred, tokenizer, ignore_pad_token_for_loss=True):
#     preds, labels = eval_pred
#     decoded_preds = tokenizer.batch_decode(preds, skip_special_tokens=True)
#     if ignore_pad_token_for_loss:
#         labels = np.where(labels != -100, labels, tokenizer.pad_token_id)
#     decoded_labels = tokenizer.batch_decode(labels, skip_special_tokens=True)

#     decoded_preds, decoded_labels = postprocess_summarization(decoded_preds, decoded_labels)
#     return decoded_preds, decoded_labels


def get_metrics(conf, tokenizer):
    # the reason behind using a list is that we might want to extend the list of our
    # metrics in the future for more thorough evaluation
    metrics, preprocess_fns = [evaluate.load("accuracy")], [default_preprocess]

    # if any(dataset in QA_DATASETS for dataset in conf.datasets):
    #     raise ValueError("TODO")
    #     metrics.append(evaluate.load("squad_v2"))
    #     preprocess_fns.append(preprocess_qa)
    # if any(dataset in SUMMARIZATION_DATASETS for dataset in conf.datasets):
    #     raise ValueError("TODO")
    #     metrics.append(evaluate.load("rouge"))
    #     preprocess_fns.append(
    #         partial(preprocess_summarization, tokenizer, ignore_pad_token_for_loss=conf.ignore_pad_token_for_loss)
    #     )

    return metrics, preprocess_fns


<<<<<<< HEAD
def get_model(conf, tokenizer, pad_vocab_size_to_multiple_of=16, **kwargs):
    dtype = torch.float32
    if conf.dtype in ["fp16", "float16"]:
        dtype = torch.float16
    elif conf.dtype in ["bf16", "bfloat16"]:
        dtype = torch.bfloat16

    model = get_specific_model(
        conf.model_name,
        cache_dir=conf.cache_dir,
        quantization=conf.quantization,
        seq2seqmodel=conf.seq2seqmodel,
        torch_dtype=dtype,
        without_head=conf.is_reward_model,
        **kwargs,
    )

    n_embs = model.get_input_embeddings().num_embeddings
    if len(tokenizer) != n_embs:
        assert not conf.freeze_layer, "Cannot change the number of embeddings if the model is frozen."
=======
def get_model(conf, tokenizer, pad_vocab_size_to_multiple_of=16):
    if conf.is_reward_model:
        if "pythia" in conf.model_name:
            model = GPTNeoXRewardModel.from_pretrained(conf.model_name, cache_dir=conf.cache_dir)
            if conf.pooling:
                assert conf.pooling in ("mean", "last"), f"invalid pooling configuration '{conf.pooling}'"
                model.config.pooling = conf.pooling
        else:
            raise RuntimeError(f"Unsupported reward model type: {conf.model_name}")
    else:
        model = get_specific_model(
            conf.model_name,
            cache_dir=conf.cache_dir,
            quantization=conf.quantization,
            seq2seqmodel=conf.seq2seqmodel,
            without_head=conf.is_reward_model,
        )
>>>>>>> 000fb064

        n_embs = model.get_input_embeddings().num_embeddings
        if len(tokenizer) != n_embs:
            assert not conf.freeze_layer, "Cannot change the number of embeddings if the model is frozen."

        if (len(tokenizer) != n_embs or pad_vocab_size_to_multiple_of) and not conf.freeze_layer:
            p = pad_vocab_size_to_multiple_of
            target_size = len(tokenizer) if not p else math.ceil(len(tokenizer) / p) * p
            model.resize_token_embeddings(target_size)

        if conf.freeze_layer:
            model = freeze_top_n_layers(model, conf.freeze_layer)

    model_parameters = filter(lambda p: p.requires_grad, model.parameters())
    params = sum([p.numel() for p in model_parameters])
    print("Number of trainable parameters: {}M".format(int(params / 1e6)))

    patch_model(
        model,
        resid_pdrop=conf.residual_dropout,
        flash_attention=conf.use_flash_attention,
    )

    return model


def get_dataset_name_and_kwargs_from_data_config(data_config):
    if isinstance(data_config, dict):
        name = list(data_config.keys())[0]

        # first copy the dict, then remove the size and fraction
        kwargs = copy.deepcopy(data_config[name])

        kwargs.pop("fraction", None)
        kwargs.pop("size", None)
        return name, kwargs
    else:
        return data_config, {}


def get_dataset(conf, mode="sft"):
    train_datasets, evals = [], {}

    for data_config in conf.datasets + conf.datasets_extra:
        dataset_name, kwargs = get_dataset_name_and_kwargs_from_data_config(data_config)
        train, val = get_one_dataset(conf, dataset_name, mode=mode, **kwargs)
        train_datasets.append(train)

        if val is not None:
            evals[dataset_name] = Subset(val, list(range(min(len(val), conf.eval_size)))) if conf.eval_size else val

    train = ConcatDataset(train_datasets)

    return train, evals


def get_loss(loss, poly_eps: float = 1.0, score_l2_reg: float = 0.001):
    if loss == "CrossEntropyLoss":
        return CrossEntropyLoss()
    elif loss == "Poly":
        return PolyLoss(epsilon=poly_eps)
    elif loss == "RMLoss":
        return RMLoss(beta=score_l2_reg)
    else:
        raise ValueError(f"Loss {loss} not supported")


def read_yamls(dir):
    conf = {}
    no_conf = True

    for config_file in Path(dir).glob("**/*.yaml"):
        no_conf = False
        with config_file.open("r") as f:
            conf.update(yaml.safe_load(f))

    if no_conf:
        print(f"WARNING: No yaml files found in {dir}")

    return conf


def train_val_dataset(dataset, val_split=0.2):
    train_idx, val_idx = train_test_split(
        list(range(len(dataset))), test_size=val_split, random_state=666, shuffle=True
    )
    return Subset(dataset, train_idx), Subset(dataset, val_idx)


def process_output(output: str, method: str = "v2", bot_name: str = "Joi") -> str:
    if method == "v2":
        answer = output.split(QA_SPECIAL_TOKENS["Answer"])[-1]
        answer = answer.split("</s>")[0].replace("<|endoftext|>", "").lstrip().split(QA_SPECIAL_TOKENS["Answer"])[0]
    else:
        answer = output.split("\n\n{}:".format(bot_name))[-1]
        answer = answer.split("</s>")[0].replace("<|endoftext|>", "").lstrip().split("\n\n{}:".format(bot_name))[0]
    return answer<|MERGE_RESOLUTION|>--- conflicted
+++ resolved
@@ -167,11 +167,8 @@
     "GPT-JT": TokenizerConfig(special_tokens=SpecialTokens(sep_token="<|extratoken_100|>")),
     "codegen": TokenizerConfig(special_tokens=SpecialTokens("<|endoftext|>", sep_token="<|endoftext|>")),
     "pythia": TokenizerConfig(special_tokens=SpecialTokens("<|padding|>", "<|endoftext|>", "<|endoftext|>")),
-<<<<<<< HEAD
     "gpt-neox": TokenizerConfig(special_tokens=SpecialTokens("<|padding|>", "<|endoftext|>", "<|endoftext|>")),
-=======
     "llama": TokenizerConfig(special_tokens=SpecialTokens("</s>", "</s>", sep_token="<s>")),
->>>>>>> 000fb064
 }
 
 
@@ -281,32 +278,16 @@
     return metrics, preprocess_fns
 
 
-<<<<<<< HEAD
-def get_model(conf, tokenizer, pad_vocab_size_to_multiple_of=16, **kwargs):
+def get_model(conf, tokenizer, pad_vocab_size_to_multiple_of=16):
     dtype = torch.float32
     if conf.dtype in ["fp16", "float16"]:
         dtype = torch.float16
     elif conf.dtype in ["bf16", "bfloat16"]:
         dtype = torch.bfloat16
 
-    model = get_specific_model(
-        conf.model_name,
-        cache_dir=conf.cache_dir,
-        quantization=conf.quantization,
-        seq2seqmodel=conf.seq2seqmodel,
-        torch_dtype=dtype,
-        without_head=conf.is_reward_model,
-        **kwargs,
-    )
-
-    n_embs = model.get_input_embeddings().num_embeddings
-    if len(tokenizer) != n_embs:
-        assert not conf.freeze_layer, "Cannot change the number of embeddings if the model is frozen."
-=======
-def get_model(conf, tokenizer, pad_vocab_size_to_multiple_of=16):
     if conf.is_reward_model:
         if "pythia" in conf.model_name:
-            model = GPTNeoXRewardModel.from_pretrained(conf.model_name, cache_dir=conf.cache_dir)
+            model = GPTNeoXRewardModel.from_pretrained(conf.model_name, cache_dir=conf.cache_dir, torch_dtype=dtype)
             if conf.pooling:
                 assert conf.pooling in ("mean", "last"), f"invalid pooling configuration '{conf.pooling}'"
                 model.config.pooling = conf.pooling
@@ -319,8 +300,8 @@
             quantization=conf.quantization,
             seq2seqmodel=conf.seq2seqmodel,
             without_head=conf.is_reward_model,
+            torch_dtype=dtype,
         )
->>>>>>> 000fb064
 
         n_embs = model.get_input_embeddings().num_embeddings
         if len(tokenizer) != n_embs:
