import copy
import math
import random
from distutils.util import strtobool
from pathlib import Path
from typing import List, NamedTuple

import evaluate
import transformers
import yaml
from custom_datasets import get_one_dataset
from custom_datasets.formatting import QA_SPECIAL_TOKENS
from losses import CrossEntropyLoss, PolyLoss
from models import freeze_top_n_layers, get_specific_model
<<<<<<< HEAD
from models.tokenization_llama import LLaMATokenizer
=======
from models.patching import patch_model
>>>>>>> 1838aa80
from sklearn.model_selection import train_test_split
from tokenizers import pre_tokenizers
from torch.utils.data import ConcatDataset, Subset
from torch.utils.data.distributed import DistributedSampler


def _strtobool(x):
    return bool(strtobool(x))


class PerDatasetSampler(DistributedSampler):
    """Sampler which returns a fixed number of samples per dataset, per epoch.

    Example:

    Dataset 1 has 10,000 examples and we want 200 per epoch
    Dataset 2 has 500 examples and we want all 500 per epoch

    Epoch size will be 700 and every epoch we'll sample a different
    200 from dataset 1.

    Parameters
    ----------
    dataset_sizes : List[int]
        A list with the size of each dataset.
    dataset_size_per_epoch : List[int]
        How many examples to get from each dataset per epoch.

    Note: dataset_sizes & dataset_size_per_epoch must be in the same order.
    Further the examples in the underlying torch.utils.data.Dataset
    must per ordered as dataset_1, dataset_2, ..., dataset_n. This is fine
    if we concatenate a bunch of datasets together
    e.g. using torch.utils.data.ConcatDataset which is current behaviour.
    """

    def __init__(
        self,
        dataset_sizes: List[int],
        dataset_size_per_epoch: List[int],
        rank: int = None,
        world_size: int = None,
        shuffle: bool = True,
        seed: int = 0,
        samples_length: List[int] = None,
    ):
        """
        if samples_length is not None, then the sampler
        will order the samples by dataset length
        with some variability across epochs
        """
        self.dataset_sizes = dataset_sizes
        self.dataset_size_per_epoch = dataset_size_per_epoch
        self.num_datasets = len(dataset_sizes)
        self.shuffle = shuffle
        self.rank = rank
        self.world_size = world_size

        if world_size == 1:
            self.rank = 0

        self.num_samples = sum(dataset_size_per_epoch)
        self.seed = seed
        self.samples_length = samples_length

    def set_epoch(self, epoch) -> None:
        self.epoch = epoch

    def __len__(self) -> int:
        return self.num_samples // self.world_size

    def __iter__(self):
        epoch_idx = []
        n = 0

        random.seed(self.epoch + self.seed)

        for i in range(self.num_datasets):
            sampled_idx = random.sample(range(n, self.dataset_sizes[i] + n), self.dataset_size_per_epoch[i])
            n += self.dataset_sizes[i]
            epoch_idx.extend(sampled_idx)

        if self.samples_length is not None:
            # sort by samples length and in case of ties randomize
            epoch_idx = sorted(epoch_idx, key=lambda x: (self.samples_length[x], random.random()))

            if self.shuffle:
                # do some minor shuffling to avoid repeating the same order
                # but not too much to avoid too much padding
                # quasi random basically
                for i in range(0, len(epoch_idx), 200):  # this should be batch_size dependent
                    random.shuffle(epoch_idx[i : i + 200])
        else:
            if self.shuffle:
                random.shuffle(epoch_idx)

        # split epoch_idx in world_size chunks
        epoch_idx = epoch_idx[self.rank : self.num_samples : self.world_size]

        return iter(epoch_idx)

    @classmethod
    def build_sampler_from_config(cls, training_conf, datasets, *args, **kwargs):
        dataset_sizes = [len(x) for x in datasets]
        fractions = get_dataset_fractions(training_conf.datasets, dataset_sizes, verbose=training_conf.verbose)
        dataset_size_per_epoch = [int(size * frac) for size, frac in zip(dataset_sizes, fractions)]
        return cls(dataset_sizes, dataset_size_per_epoch, *args, **kwargs)


def get_dataset_fractions(conf, dataset_sizes, verbose=False):
    """Calculate fraction of each dataset to use per epoch when subsampling"""

    if verbose:
        print("Creating sampler for datasets:")

    fractions = []
    for i, data_config in enumerate(conf):
        dataset_name, _ = get_dataset_name_and_kwargs_from_data_config(data_config)
        if isinstance(data_config, dict):
            if "fraction" in data_config[dataset_name]:
                if data_config[dataset_name]["fraction"] <= 0:
                    raise ValueError("Please specify fraction as a value between 0 < fraction <= 1")
                fractions.append(min(1, data_config[dataset_name]["fraction"]))
            elif "size" in data_config[dataset_name]:
                if data_config[dataset_name]["size"] > dataset_sizes[i]:
                    raise ValueError(f"Please specify a size smaller than number of examples: {dataset_sizes[i]:,.0f}")
                fractions.append(data_config[dataset_name]["size"] / dataset_sizes[i])
            else:
                fractions.append(1)
        else:
            fractions.append(1)

        if verbose:
            print(f"Dataset: {dataset_name} fraction chosen: {fractions[-1]:.2f}")
    return fractions


class SpecialTokens(NamedTuple):
    pad_token: str = ""
    eos_token: str = ""
    sep_token: str = ""


class TokenizerConfig(NamedTuple):
    special_tokens: SpecialTokens = {}


TOKENIZER_CONFIGS = {
    "galactica": TokenizerConfig(special_tokens=SpecialTokens("<pad>", "</s>")),
    "GPT-JT": TokenizerConfig(special_tokens=SpecialTokens(sep_token="<|extratoken_100|>")),
    "codegen": TokenizerConfig(special_tokens=SpecialTokens("<|endoftext|>", sep_token="<|endoftext|>")),
    "pythia": TokenizerConfig(special_tokens=SpecialTokens("<|padding|>", "<|endoftext|>", "<|endoftext|>")),
    "llama": TokenizerConfig(special_tokens=SpecialTokens("</s>", "</s>", sep_token="<s>")),
}


def match_tokenizer_name(model_name: str) -> TokenizerConfig:
    """
    Match a partial model name to a tokenizer configuration
    i.e. model_name `Salesforce/codegen-2B-multi` has config name `codegen`
    """
    tokenizer_config_matches = [config for name, config in TOKENIZER_CONFIGS.items() if name in model_name]
    if not tokenizer_config_matches:
        raise ValueError(f"Cannot find any tokeniser configuration to match {model_name=}")
    elif 1 < len(tokenizer_config_matches):
        raise ValueError(f"Found multiple tokeniser configuration matches for {model_name=}")
    else:
        return tokenizer_config_matches[0]


def get_tokenizer(conf) -> transformers.AutoTokenizer:
    if "llama" in conf.model_name:
        # explicitly specify LLaMATokenizer class until AutoTokenizer works
        # assumes that the tokenizer config is stored in the same directory as the model weights
        tokenizer = LLaMATokenizer.from_pretrained(conf.model_name)
    else:
        tokenizer = transformers.AutoTokenizer.from_pretrained(conf.model_name, cache_dir=conf.cache_dir)

    tokenizer_config = match_tokenizer_name(conf.model_name)

    if conf.per_digit_tokens:
        tokenizer._tokenizer.pre_processor = pre_tokenizers.Digits(True)

    if tokenizer_config.special_tokens:
        if "GPT-JT" in conf.model_name:
            tokenizer_config.special_tokens.pad_token = tokenizer.eos_token
        # SpecialTokens : latest in 4.25, 4.26
        tokenizer.add_special_tokens(
            {
                "pad_token": tokenizer_config.special_tokens.pad_token,
                "eos_token": tokenizer_config.special_tokens.eos_token,
                "sep_token": tokenizer_config.special_tokens.sep_token,
            }
        )

    additional_special_tokens = (
        []
        if "additional_special_tokens" not in tokenizer.special_tokens_map
        else tokenizer.special_tokens_map["additional_special_tokens"]
    )
    additional_special_tokens = list(set(additional_special_tokens + list(QA_SPECIAL_TOKENS.values())))

    tokenizer.add_special_tokens({"additional_special_tokens": additional_special_tokens})

    return tokenizer


def default_preprocess(eval_pred, ignote_negative_labels=True):
    preds, labels = eval_pred.predictions, eval_pred.label_ids

    if not ignote_negative_labels:
        return preds, labels

    mask = labels > 0
    return preds[mask], labels[mask]


# placeholder for now
def preprocess_qa(eval_pred):
    return (eval_pred.predictions, eval_pred.label_ids)


# def postprocess_summarization(preds, labels):
#     preds = [pred.strip() for pred in preds]
#     labels = [label.strip() for label in labels]

#     preds = ["\n".join(nltk.sent_tokenize(pred)) for pred in preds]
#     labels = ["\n".join(nltk.sent_tokenize(label)) for label in labels]

#     return preds, labels


# def preprocess_summarization(eval_pred, tokenizer, ignore_pad_token_for_loss=True):
#     preds, labels = eval_pred
#     decoded_preds = tokenizer.batch_decode(preds, skip_special_tokens=True)
#     if ignore_pad_token_for_loss:
#         labels = np.where(labels != -100, labels, tokenizer.pad_token_id)
#     decoded_labels = tokenizer.batch_decode(labels, skip_special_tokens=True)

#     decoded_preds, decoded_labels = postprocess_summarization(decoded_preds, decoded_labels)
#     return decoded_preds, decoded_labels


def get_metrics(conf, tokenizer):
    # the reason behind using a list is that we might want to extend the list of our
    # metrics in the future for more thorough evaluation
    metrics, preprocess_fns = [evaluate.load("accuracy")], [default_preprocess]

    # if any(dataset in QA_DATASETS for dataset in conf.datasets):
    #     raise ValueError("TODO")
    #     metrics.append(evaluate.load("squad_v2"))
    #     preprocess_fns.append(preprocess_qa)
    # if any(dataset in SUMMARIZATION_DATASETS for dataset in conf.datasets):
    #     raise ValueError("TODO")
    #     metrics.append(evaluate.load("rouge"))
    #     preprocess_fns.append(
    #         partial(preprocess_summarization, tokenizer, ignore_pad_token_for_loss=conf.ignore_pad_token_for_loss)
    #     )

    return metrics, preprocess_fns


def get_model(conf, tokenizer, pad_vocab_size_to_multiple_of=16):
    model = get_specific_model(
        conf.model_name, cache_dir=conf.cache_dir, quantization=conf.quantization, seq2seqmodel=conf.seq2seqmodel
    )

    n_embs = model.get_input_embeddings().num_embeddings
    if len(tokenizer) != n_embs:
        assert not conf.freeze_layer, "Cannot change the number of embeddings if the model is frozen."

    if (len(tokenizer) != n_embs or pad_vocab_size_to_multiple_of) and not conf.freeze_layer:
        p = pad_vocab_size_to_multiple_of
        target_size = len(tokenizer) if not p else math.ceil(len(tokenizer) / p) * p
        model.resize_token_embeddings(target_size)

    if conf.freeze_layer:
        model = freeze_top_n_layers(model, conf.freeze_layer)

    model_parameters = filter(lambda p: p.requires_grad, model.parameters())
    params = sum([p.numel() for p in model_parameters])
    print("Number of trainable parameters: {}M".format(int(params / 1e6)))

    patch_model(
        model,
        resid_pdrop=conf.residual_dropout,
        flash_attention=conf.use_flash_attention,
    )

    return model


def get_dataset_name_and_kwargs_from_data_config(data_config):
    if isinstance(data_config, dict):
        name = list(data_config.keys())[0]

        # first copy the dict, then remove the size and fraction
        kwargs = copy.deepcopy(data_config[name])

        kwargs.pop("fraction", None)
        kwargs.pop("size", None)
        return name, kwargs
    else:
        return data_config, {}


def get_dataset(conf, mode="sft"):
    train_datasets, evals = [], {}

    for data_config in conf.datasets + conf.datasets_extra:
        dataset_name, kwargs = get_dataset_name_and_kwargs_from_data_config(data_config)
        train, val = get_one_dataset(conf, dataset_name, mode=mode, **kwargs)
        train_datasets.append(train)

        if val is not None:
            evals[dataset_name] = Subset(val, list(range(min(len(val), conf.eval_size)))) if conf.eval_size else val

    train = ConcatDataset(train_datasets)

    return train, evals


def get_loss(loss, poly_eps):
    if loss == "CrossEntropyLoss":
        return CrossEntropyLoss()
    elif loss == "Poly":
        return PolyLoss(epsilon=poly_eps)
    else:
        raise ValueError(f"Loss {loss} not supported")


def read_yamls(dir):
    conf = {}
    no_conf = True

    for config_file in Path(dir).glob("**/*.yaml"):
        no_conf = False
        with config_file.open("r") as f:
            conf.update(yaml.safe_load(f))

    if no_conf:
        print(f"WARNING: No yaml files found in {dir}")

    return conf


def train_val_dataset(dataset, val_split=0.2):
    train_idx, val_idx = train_test_split(
        list(range(len(dataset))), test_size=val_split, random_state=666, shuffle=True
    )
    return Subset(dataset, train_idx), Subset(dataset, val_idx)


def process_output(output: str, method: str = "v2", bot_name: str = "Joi") -> str:
    if method == "v2":
        answer = output.split(QA_SPECIAL_TOKENS["Answer"])[-1]
        answer = answer.split("</s>")[0].replace("<|endoftext|>", "").lstrip().split(QA_SPECIAL_TOKENS["Answer"])[0]
    else:
        answer = output.split("\n\n{}:".format(bot_name))[-1]
        answer = answer.split("</s>")[0].replace("<|endoftext|>", "").lstrip().split("\n\n{}:".format(bot_name))[0]
    return answer<|MERGE_RESOLUTION|>--- conflicted
+++ resolved
@@ -12,11 +12,7 @@
 from custom_datasets.formatting import QA_SPECIAL_TOKENS
 from losses import CrossEntropyLoss, PolyLoss
 from models import freeze_top_n_layers, get_specific_model
-<<<<<<< HEAD
 from models.tokenization_llama import LLaMATokenizer
-=======
-from models.patching import patch_model
->>>>>>> 1838aa80
 from sklearn.model_selection import train_test_split
 from tokenizers import pre_tokenizers
 from torch.utils.data import ConcatDataset, Subset
@@ -299,11 +295,11 @@
     params = sum([p.numel() for p in model_parameters])
     print("Number of trainable parameters: {}M".format(int(params / 1e6)))
 
-    patch_model(
-        model,
-        resid_pdrop=conf.residual_dropout,
-        flash_attention=conf.use_flash_attention,
-    )
+    #patch_model(
+    #    model,
+    #    resid_pdrop=conf.residual_dropout,
+    #    flash_attention=conf.use_flash_attention,
+    #)
 
     return model
 
