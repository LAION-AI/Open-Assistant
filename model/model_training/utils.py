--- conflicted
+++ resolved
@@ -276,11 +276,8 @@
         cache_dir=conf.cache_dir,
         quantization=conf.quantization,
         seq2seqmodel=conf.seq2seqmodel,
-<<<<<<< HEAD
         torch_dtype=torch.float16 if conf.fp16 else torch.float32,
-=======
         without_head=conf.is_reward_model,
->>>>>>> a4ee6c29
     )
 
     n_embs = model.get_input_embeddings().num_embeddings
