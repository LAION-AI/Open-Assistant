--- conflicted
+++ resolved
@@ -188,12 +188,6 @@
     else:
         args, remaining = parser.parse_known_args()
 
-<<<<<<< HEAD
-    # if not training_conf.deepspeed or training_conf.local_rank == 0:
-    #     print(args)
-
-=======
->>>>>>> 99b42bc7
     # Config from YAML
     conf = {}
     configs = read_yamls("./configs")
