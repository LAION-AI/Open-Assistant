--- conflicted
+++ resolved
@@ -92,7 +92,6 @@
   eval_steps: 100
   save_steps: 500
 
-<<<<<<< HEAD
 rm-bloomz-560m:
   model_name: bigscience/bloomz-560m
   learning_rate: 3e-5
@@ -233,20 +232,19 @@
   save_steps: 500
   max_length: 400
   num_train_epochs: 2
-=======
+
 # a minimal configuration to debug the additional OS datasets
 extended_rlhf:
   datasets:
-    - anthropic_rlhf
+    # - anthropic_rlhf
     - open_ai_summarize_from_feedback
-    - oasst_export:
-        lang: "en,es,de,fr"
-        input_file_path: 2023-03-27_oasst_research_ready_synth.jsonl.gz
+    # - oasst_export:
+    #     lang: "en,es,de,fr"
+    #     input_file_path: 2023-03-27_oasst_research_ready_synth.jsonl.gz
   model_name: EleutherAI/pythia-70m-deduped
   per_device_train_batch_size: 10
   per_device_eval_batch_size: 10
   gradient_accumulation_steps: 4
   num_train_epochs: 1
   auto_find_batch_size: true
-  dtype: fp16
->>>>>>> fa3e7ef5
+  dtype: fp16