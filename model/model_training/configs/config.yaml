--- conflicted
+++ resolved
@@ -125,14 +125,9 @@
     - code_alpaca
     - oig_file:
         source_url: https://huggingface.co/datasets/laion/OIG/resolve/main/unified_chip2.jsonl
-<<<<<<< HEAD
-        max_count: 1000
+        max_count: 10000
         min_length: 100
-=======
-        max_count: 10000
-        min_length: 1000
->>>>>>> 181a1249
-        val_split: 0.2
+        val_split: 0.1
     - oig_file:
         source_url: https://huggingface.co/datasets/laion/OIG/raw/main/unified_grade_school_math_instructions.jsonl
         val_split: 0.1
