--- conflicted
+++ resolved
@@ -292,8 +292,6 @@
   save_total_limit: 4
   use_flash_attention: true
 
-<<<<<<< HEAD
-=======
 llama-30b-sft-6:
   dtype: fp16
   log_dir: "llama_log_30b"
@@ -336,7 +334,6 @@
         val_split: 0.05
         max_val_set: 250
 
->>>>>>> a9f17de7
 llama-30b-pretrain:
   dtype: fp16
   log_dir: "llama_log_30b"
