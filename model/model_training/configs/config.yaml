--- conflicted
+++ resolved
@@ -55,11 +55,8 @@
   verbose: false
   output_dir: saved_model
   use_custom_sampler: false
-<<<<<<< HEAD
-=======
   random_offset_probability: 0.5 # probability for random message offsets
   label_masking: true
->>>>>>> 5fbe6ced
 
 oa_dataset_only:
   datasets:
@@ -74,11 +71,7 @@
     - oasst_export:
         lang: "en,es,de,fr"
         #top_k: 2
-<<<<<<< HEAD
-        input_file_path: 2023-02-26_oasst_default.jsonl.gz
-=======
         input_file_path: 2023-03-07_oasst_default_with_labels.jsonl.gz
->>>>>>> 5fbe6ced
 
 pythia:
   learning_rate: 8e-6
