--- conflicted
+++ resolved
@@ -6,14 +6,11 @@
 
 """
 import argparse
-<<<<<<< HEAD
 from enum import Enum
 
 import torch
 from custom_datasets.formatting import QA_SPECIAL_TOKENS
-=======
 from typing import List, Tuple
->>>>>>> 1838aa80
 
 if __name__ == "__main__":
     import os
@@ -21,11 +18,8 @@
 
     sys.path.append(os.path.dirname(os.path.dirname(os.path.abspath(__file__))))
 
-<<<<<<< HEAD
-=======
 from custom_datasets.formatting import QA_SPECIAL_TOKENS
 from tokenizers import pre_tokenizers
->>>>>>> 1838aa80
 from transformers import AutoModelForCausalLM, AutoTokenizer
 from utils import _strtobool, process_output
 
@@ -44,11 +38,8 @@
 parser.add_argument("--top_k", type=int, default=40)
 parser.add_argument("--temperature", type=float, default=1.0)
 parser.add_argument("--do-sample", type=_strtobool, default=True)
-<<<<<<< HEAD
 parser.add_argument("--llama", type=_strtobool, default=False)
-=======
 parser.add_argument("--per-digit-tokens", action="store_true")
->>>>>>> 1838aa80
 args = parser.parse_args()
 
 bot_name: str = args.bot_name
@@ -104,7 +95,6 @@
     return prefix
 
 
-<<<<<<< HEAD
 def process_output(output):
     if method == "v2":
         answer = output.split(QA_SPECIAL_TOKENS["Answer"])[-1]
@@ -134,15 +124,11 @@
     model = AutoModelForCausalLM.from_pretrained(model_name, torch_dtype=torch.float16)
 
 model.eval().cuda()
-=======
-tokenizer = AutoTokenizer.from_pretrained(model_name)
-if method != "v2":
-    tokenizer.add_special_tokens({"pad_token": "<|endoftext|>"})
+
 if args.per_digit_tokens:
     tokenizer._tokenizer.pre_processor = pre_tokenizers.Digits(True)
 
 model = AutoModelForCausalLM.from_pretrained(model_name).half().eval().cuda()
->>>>>>> 1838aa80
 
 if __name__ == "__main__":
     histories = []
