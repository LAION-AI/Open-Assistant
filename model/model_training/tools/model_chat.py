--- conflicted
+++ resolved
@@ -7,18 +7,15 @@
 """
 import argparse
 
-<<<<<<< HEAD
 import torch
 from custom_datasets.formatting import QA_SPECIAL_TOKENS, ChatRole, SeqToken
-=======
+
 if __name__ == "__main__":
     import os
     import sys
 
     sys.path.append(os.path.dirname(os.path.dirname(os.path.abspath(__file__))))
 
-from custom_datasets.formatting import QA_SPECIAL_TOKENS
->>>>>>> eb9aba02
 from transformers import AutoModelForCausalLM, AutoTokenizer
 from utils import _strtobool
 
