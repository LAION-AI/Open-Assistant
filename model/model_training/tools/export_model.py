import argparse
import sys

import torch
from models.reward_model import RewardModel
from transformers import AutoModelForCausalLM, AutoTokenizer


def parse_args():
    parser = argparse.ArgumentParser()
    parser.add_argument("model_name", type=str, help="checkpoint path or model name")
    parser.add_argument("--dtype", type=str, default="float16", help="float16 or float32")
    parser.add_argument("--hf_repo_name", type=str, help="Huggingface repository name")
    parser.add_argument("--auth_token", type=str, help="User access token")
    parser.add_argument("--output_folder", type=str, help="output folder path")
    parser.add_argument("--max_shard_size", type=str, default="10GB")
    parser.add_argument("--cache_dir", type=str)
<<<<<<< HEAD
    parser.add_argument("--llama", action="store_true", default=False)
=======
    parser.add_argument("--reward_model", action="store_true", default=False)
>>>>>>> 99b42bc7
    return parser.parse_args()


def main():
    args = parse_args()
    print(args)

    if args.dtype in ("float16", "fp16"):
        torch_dtype = torch.float16
    elif args.dtype in ("float32", "fp32"):
        torch_dtype = torch.float32
    else:
        print(f"Unsupported dtpye: {args.dtype}")
        sys.exit(1)

    if not args.hf_repo_name and not args.output_folder:
        print(
            "Please specify either `--hf_repo_name` to push to HF or `--output_folder` "
            "to export the model to a local folder."
        )
        sys.exit(1)

    if args.llama:
        # execute in model_training dir via python -m tools.export_model ...
        from models.modeling_llama import LLaMAForCausalLM
        from models.tokenization_llama import LLaMATokenizer

<<<<<<< HEAD
        print(f"Loading tokenizer '{args.model_name}' ...")
        tokenizer = LLaMATokenizer.from_pretrained(args.model_name)
        print(f"{type(tokenizer).__name__} (vocab_size={len(tokenizer)})")

        print(f"Loading model '{args.model_name}' ({args.dtype}) ...")
        model = LLaMAForCausalLM.from_pretrained(args.model_name, torch_dtype=torch_dtype, cache_dir=args.cache_dir)
        print(f"{type(model).__name__} (num_parameters={model.num_parameters()})")
    else:
        print(f"Loading tokenizer '{args.model_name}' ...")
        tokenizer = AutoTokenizer.from_pretrained(args.model_name)
        print(f"{type(tokenizer).__name__} (vocab_size={len(tokenizer)})")

        print(f"Loading model '{args.model_name}' ({args.dtype}) ...")
        model = AutoModelForCausalLM.from_pretrained(args.model_name, torch_dtype=torch_dtype, cache_dir=args.cache_dir)
        print(f"{type(model).__name__} (num_parameters={model.num_parameters()})")
=======
    print(f"Loading model '{args.model_name}' ({args.dtype}) ...")
    if args.reward_model:
        # use `python -m tools.export_model --reward_model ...` in parent directory`
        model = RewardModel.from_pretrained(args.model_name, torch_dtype=torch_dtype, cache_dir=args.cache_dir)
    else:
        model = AutoModelForCausalLM.from_pretrained(args.model_name, torch_dtype=torch_dtype, cache_dir=args.cache_dir)
    print(f"{type(model).__name__} (num_parameters={model.num_parameters()})")
    quit()
>>>>>>> 99b42bc7

    if args.output_folder:
        print(f"Saving model to: {args.output_folder}")
        model.save_pretrained(args.output_folder, max_shard_size=args.max_shard_size)

        print(f"Saving tokenizer to: {args.output_folder}")
        tokenizer.save_pretrained(args.output_folder)

    if args.hf_repo_name:
        print("Uploading model to HF...")
        model.push_to_hub(args.hf_repo_name, use_auth_token=args.auth_token, max_shard_size=args.max_shard_size)

        print("Uploading tokenizer to HF...")
        tokenizer.push_to_hub(args.hf_repo_name, use_auth_token=args.auth_token)


if __name__ == "__main__":
    main()<|MERGE_RESOLUTION|>--- conflicted
+++ resolved
@@ -15,11 +15,8 @@
     parser.add_argument("--output_folder", type=str, help="output folder path")
     parser.add_argument("--max_shard_size", type=str, default="10GB")
     parser.add_argument("--cache_dir", type=str)
-<<<<<<< HEAD
     parser.add_argument("--llama", action="store_true", default=False)
-=======
     parser.add_argument("--reward_model", action="store_true", default=False)
->>>>>>> 99b42bc7
     return parser.parse_args()
 
 
@@ -47,7 +44,6 @@
         from models.modeling_llama import LLaMAForCausalLM
         from models.tokenization_llama import LLaMATokenizer
 
-<<<<<<< HEAD
         print(f"Loading tokenizer '{args.model_name}' ...")
         tokenizer = LLaMATokenizer.from_pretrained(args.model_name)
         print(f"{type(tokenizer).__name__} (vocab_size={len(tokenizer)})")
@@ -63,7 +59,6 @@
         print(f"Loading model '{args.model_name}' ({args.dtype}) ...")
         model = AutoModelForCausalLM.from_pretrained(args.model_name, torch_dtype=torch_dtype, cache_dir=args.cache_dir)
         print(f"{type(model).__name__} (num_parameters={model.num_parameters()})")
-=======
     print(f"Loading model '{args.model_name}' ({args.dtype}) ...")
     if args.reward_model:
         # use `python -m tools.export_model --reward_model ...` in parent directory`
@@ -71,8 +66,7 @@
     else:
         model = AutoModelForCausalLM.from_pretrained(args.model_name, torch_dtype=torch_dtype, cache_dir=args.cache_dir)
     print(f"{type(model).__name__} (num_parameters={model.num_parameters()})")
-    quit()
->>>>>>> 99b42bc7
+    # quit()
 
     if args.output_folder:
         print(f"Saving model to: {args.output_folder}")
