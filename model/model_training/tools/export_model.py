import argparse
import sys

import torch
from models.reward_model import RewardModel
from transformers import AutoModelForCausalLM, AutoTokenizer


def parse_args():
    parser = argparse.ArgumentParser()
    parser.add_argument("model_name", type=str, help="checkpoint path or model name")
    parser.add_argument("--dtype", type=str, default="float16", help="float16 or float32")
    parser.add_argument("--hf_repo_name", type=str, help="Huggingface repository name")
    parser.add_argument("--auth_token", type=str, help="User access token")
    parser.add_argument("--output_folder", type=str, help="output folder path")
    parser.add_argument("--max_shard_size", type=str, default="10GB")
    parser.add_argument("--cache_dir", type=str)
    parser.add_argument("--llama", action="store_true", default=False)
    parser.add_argument("--reward_model", action="store_true", default=False)
    return parser.parse_args()


def main():
    args = parse_args()
    print(args)

    if args.dtype in ("float16", "fp16"):
        torch_dtype = torch.float16
    elif args.dtype in ("float32", "fp32"):
        torch_dtype = torch.float32
    else:
        print(f"Unsupported dtpye: {args.dtype}")
        sys.exit(1)

    if not args.hf_repo_name and not args.output_folder:
        print(
            "Please specify either `--hf_repo_name` to push to HF or `--output_folder` "
            "to export the model to a local folder."
        )
        sys.exit(1)

    if args.llama:
        # execute in model_training dir via python -m tools.export_model ...
        from models.modeling_llama import LLaMAForCausalLM
        from models.tokenization_llama import LLaMATokenizer

        print(f"Loading tokenizer '{args.model_name}' ...")
        tokenizer = LLaMATokenizer.from_pretrained(args.model_name)
        print(f"{type(tokenizer).__name__} (vocab_size={len(tokenizer)})")

        print(f"Loading model '{args.model_name}' ({args.dtype}) ...")
        model = LLaMAForCausalLM.from_pretrained(args.model_name, torch_dtype=torch_dtype, cache_dir=args.cache_dir)
        print(f"{type(model).__name__} (num_parameters={model.num_parameters()})")
    else:
        print(f"Loading tokenizer '{args.model_name}' ...")
        tokenizer = AutoTokenizer.from_pretrained(args.model_name)
        print(f"{type(tokenizer).__name__} (vocab_size={len(tokenizer)})")

        print(f"Loading model '{args.model_name}' ({args.dtype}) ...")
        model = AutoModelForCausalLM.from_pretrained(args.model_name, torch_dtype=torch_dtype, cache_dir=args.cache_dir)
        print(f"{type(model).__name__} (num_parameters={model.num_parameters()})")
    print(f"Loading model '{args.model_name}' ({args.dtype}) ...")
    if args.reward_model:
        # use `python -m tools.export_model --reward_model ...` in parent directory`
        model = RewardModel.from_pretrained(args.model_name, torch_dtype=torch_dtype, cache_dir=args.cache_dir)
    else:
        model = AutoModelForCausalLM.from_pretrained(args.model_name, torch_dtype=torch_dtype, cache_dir=args.cache_dir)
    print(f"{type(model).__name__} (num_parameters={model.num_parameters()})")
<<<<<<< HEAD
    # quit()
=======
>>>>>>> 7eb95aec

    if args.output_folder:
        print(f"Saving model to: {args.output_folder}")
        model.save_pretrained(args.output_folder, max_shard_size=args.max_shard_size)

        print(f"Saving tokenizer to: {args.output_folder}")
        tokenizer.save_pretrained(args.output_folder)

    if args.hf_repo_name:
        print("Uploading model to HF...")
        model.push_to_hub(args.hf_repo_name, use_auth_token=args.auth_token, max_shard_size=args.max_shard_size)

        print("Uploading tokenizer to HF...")
        tokenizer.push_to_hub(args.hf_repo_name, use_auth_token=args.auth_token)


if __name__ == "__main__":
    main()<|MERGE_RESOLUTION|>--- conflicted
+++ resolved
@@ -66,10 +66,6 @@
     else:
         model = AutoModelForCausalLM.from_pretrained(args.model_name, torch_dtype=torch_dtype, cache_dir=args.cache_dir)
     print(f"{type(model).__name__} (num_parameters={model.num_parameters()})")
-<<<<<<< HEAD
-    # quit()
-=======
->>>>>>> 7eb95aec
 
     if args.output_folder:
         print(f"Saving model to: {args.output_folder}")
