--- conflicted
+++ resolved
@@ -9,15 +9,10 @@
 import transformers
 import tritonclient.grpc as client_util
 import trlx
-<<<<<<< HEAD
-from custom_datasets.formatting import QA_SPECIAL_TOKENS, format_pairs
-from models.reward_model import GPTNeoXRewardModel
+from model_training.custom_datasets.formatting import QA_SPECIAL_TOKENS, format_pairs
+from model_training.models import get_specific_model
+from model_training.utils.utils import _strtobool, get_dataset, init_rng, read_yamls
 from tritonclient.utils import np_to_triton_dtype
-=======
-from model_training.custom_datasets.formatting import QA_SPECIAL_TOKENS
-from model_training.models import get_specific_model
-from model_training.utils import _strtobool, get_dataset, init_rng, read_yamls
->>>>>>> 7be14b7e
 from trlx.data.configs import TRLConfig
 
 # flake8: noqa
@@ -29,11 +24,8 @@
     parser = argparse.ArgumentParser()
     parser.add_argument("--configs", nargs="+", required=True)
     parser.add_argument("--local_rank", type=int, default=-1)
-<<<<<<< HEAD
     parser.add_argument("--wandb-entity", type=str, default="open-assistant")
-=======
     parser.add_argument("--rng_seed", type=int, help="rng seed")
->>>>>>> 7be14b7e
 
     if notebook:
         args, remaining = parser.parse_known_args(notebook_args)
@@ -65,7 +57,6 @@
     return parser.parse_args(remaining)
 
 
-<<<<<<< HEAD
 # Taken from https://github.com/CarperAI/trlx/blob/b7db6f9e74c7d8dc719255b27968d2994836957a/examples/hh/ppo_hh.py#L114
 def create_reward_fn(rank_config, sft_config):  # noqa:  C901
     triton_host = os.environ.get("TRITON_HOST_RM")
@@ -73,14 +64,6 @@
 
     triton_url, triton_model = triton_host.split("/")
     client = client_util.InferenceServerClient(url=triton_url, verbose=False)
-=======
-def main():
-    training_conf = argument_parsing()
-
-    init_rng(training_conf)
-
-    assert training_conf.rank_model != training_conf.dataset, "One of rank model or dataset must be different"
->>>>>>> 7be14b7e
 
     rank_tokenizer = transformers.AutoTokenizer.from_pretrained(rank_config.model_name, cache_dir=rank_config.cache_dir)
     sft_tokenizer = transformers.AutoTokenizer.from_pretrained(sft_config.model_name, cache_dir=sft_config.cache_dir)
@@ -118,10 +101,12 @@
     return reward_fn
 
 
-if __name__ == "__main__":
+def main():
     training_conf = argument_parsing()
 
     init_rng(training_conf)
+
+    assert training_conf.rank_model != training_conf.dataset, "One of rank model or dataset must be different"
 
     rank_config = Namespace(**training_conf.rank_config)
     sft_config = Namespace(**training_conf.sft_config)
@@ -140,7 +125,6 @@
     # take the dataset as the eval prompt generation dataset
     eval = eval_dict["oasst_export"] if "oasst_export" in eval_dict else eval_dict[next(iter(eval_dict))]
 
-<<<<<<< HEAD
     # trlx requires training data to be a list of prompts
     # first element of each sample is the context and the prompt
     prompts, eval_prompts = tuple(
@@ -148,13 +132,6 @@
             lambda x: ["".join(format_pairs(x[i][0], eos_token, add_initial_reply_token=True)) for i in range(len(x))],
             (train, eval),
         )
-=======
-    model = get_specific_model(  # noqa: F841 @sotiris please check: model is currently not used?
-        training_conf.sft_model,
-        cache_dir=training_conf.cache_dir,
-        quantization=training_conf.quantization,
-        seq2seqmodel=training_conf.seq2seqmodel,
->>>>>>> 7be14b7e
     )
 
     ## Override first eval prompts just for visualization
@@ -183,7 +160,7 @@
     trlx_config.method.chunk_size = int(training_conf.chunk_size)
     trlx_config.method.num_rollouts = int(training_conf.num_rollouts)
     trlx_config.train.total_steps = int(training_conf.total_steps)
-    
+
     if training_conf.debug:
         print("Continuing in debug mode")
         prompts = prompts[:10]
