from argparse import Namespace

import pytest
from model_training.custom_datasets import get_one_dataset
from model_training.custom_datasets.ranking_collator import RankingDataCollator
from model_training.utils import get_tokenizer
from torch.utils.data import DataLoader


@pytest.mark.skip(reason="cache not populated")
def test_ranking_collator():
    # dummy configuration
    config = Namespace(cache_dir=".cache", model_name="EleutherAI/pythia-70m-deduped")

    # get a tokenizer
    tokenizer = get_tokenizer(config)
    print(type(tokenizer))

    # load oasst dataset
    kwargs = {"lang": "en,es,de,fr", "input_file_path": "2023-03-13_oasst_ready_labels.jsonl.gz", "mode": "rm"}
    train, val = get_one_dataset(conf=config, dataset_name="oasst_export", **kwargs)
    print(len(train))
    a = train[0]

    print(type(a))
    print(len(a))
    print("prefix", a[0])
    print("continuations", a[1])

    # create RankingCollator
    ranking_collator = RankingDataCollator(tokenizer=tokenizer)

    dl = DataLoader(
        train,
        batch_size=4,
        collate_fn=ranking_collator,
        num_workers=1,
        pin_memory=False,
    )

    data_iter = iter(dl)
    b = next(data_iter)
    x, y = b

    input_ids = x.input_ids
    attention_mask = x.attention_mask
    print("input_ids", input_ids.shape)
    print("attention_mask", attention_mask.shape)
<<<<<<< HEAD
    print("input_ids[0, :200]", input_ids[0, :200])
    print("decoded input_ids[0, :200]:", tokenizer.decode(input_ids[0, :200]))
    print("decoded non masked input_ids[0]:", tokenizer.decode(input_ids[0][x.attention_mask[0] == 1]))
=======
    print("input_ids[0]", input_ids[0])
    print("decoded:", tokenizer.decode(input_ids[0]))
>>>>>>> 42d9a5f0

    print(y)


if __name__ == "__main__":
    test_ranking_collator()<|MERGE_RESOLUTION|>--- conflicted
+++ resolved
@@ -46,14 +46,9 @@
     attention_mask = x.attention_mask
     print("input_ids", input_ids.shape)
     print("attention_mask", attention_mask.shape)
-<<<<<<< HEAD
     print("input_ids[0, :200]", input_ids[0, :200])
     print("decoded input_ids[0, :200]:", tokenizer.decode(input_ids[0, :200]))
     print("decoded non masked input_ids[0]:", tokenizer.decode(input_ids[0][x.attention_mask[0] == 1]))
-=======
-    print("input_ids[0]", input_ids[0])
-    print("decoded:", tokenizer.decode(input_ids[0]))
->>>>>>> 42d9a5f0
 
     print(y)
 
