--- conflicted
+++ resolved
@@ -22,13 +22,8 @@
     "py7zr",
     "PyYAML>=6.0",
     "scikit-learn==1.2.0",
-<<<<<<< HEAD
-    "torch>=1.12.1",
-    "transformers>=4.26.1",
-=======
     "torch==1.13.1",
     "transformers==4.26.1",
->>>>>>> a4ee6c29
     "wandb==0.13.7",
 ]
 
