--- conflicted
+++ resolved
@@ -5,14 +5,10 @@
 
 import datasets
 import torch
-<<<<<<< HEAD
-from custom_datasets.ranking_collator import RankingDataCollator
-from efficiency_utils import fuse_gelu
-=======
 from model_training.custom_datasets.ranking_collator import RankingDataCollator
 from model_training.efficiency_utils import fuse_gelu
 from model_training.metrics import RewardMetrics
-from model_training.utils import (
+from model_training.utils.utils import (
     PerDatasetSampler,
     _strtobool,
     get_dataset,
@@ -22,7 +18,6 @@
     init_rng,
     read_yamls,
 )
->>>>>>> 7be14b7e
 from torch import nn
 from torch.utils.data import DataLoader, Subset
 from tqdm import tqdm
@@ -31,7 +26,6 @@
 from transformers.trainer_utils import seed_worker
 from transformers.training_args import OptimizerNames
 from transformers.utils import is_datasets_available
-from utils.utils import PerDatasetSampler, _strtobool, get_dataset, get_loss, get_model, get_tokenizer, read_yamls
 
 
 class RMTrainer(Trainer):
