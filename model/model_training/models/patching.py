from __future__ import annotations  # To make it not choke over FlashSelfAttention

import warnings
from functools import partial
from typing import Callable, Optional

import torch
import torch.nn as nn
import transformers
from transformers import GPTNeoXForCausalLM, GPTNeoXModel, LlamaForCausalLM, LlamaModel

from .patching_llama import llama_forward_with_flash_attn
from .patching_utils import compute_flash_attention
from .reward_model import GPTNeoXRewardModel

SUPPORTED_MODELS = [
    GPTNeoXModel,
    GPTNeoXForCausalLM,
    LlamaForCausalLM,
    LlamaModel,
    GPTNeoXRewardModel,
]


def _patched_mlp_forward(post_module: nn.Module, module: nn.Module, *args, **kwargs):
    post_module.train(module.training)
    out = module.old_forward(*args, **kwargs)
    out = post_module(out)
    return out


def _patched_attn_forward(post_module: nn.Module, module: nn.Module, *args, **kwargs):
    post_module.train(module.training)
    out = module.old_forward(*args, **kwargs)
    hiddens = post_module(out[0])
    return (hiddens,) + out[1:]


def _patched_gpt_neox_attn(
    self: transformers.models.gpt_neox.modeling_gpt_neox.GPTNeoXAttention,
    flash_attn: FlashSelfAttention,
    query: torch.Tensor,
    key: torch.Tensor,
    value: torch.Tensor,
    attention_mask=None,
):
    # query, key, value: [bs, num_attention_heads, seq_len, attn_head_size]
    flash_attn.train(self.training)
    out_dtype = value.dtype
    q, k, v = query.transpose(1, 2), key.transpose(1, 2), value.transpose(1, 2)
    out = compute_flash_attention(flash_attn, q, k, v, attention_mask)
    out = out.transpose(1, 2).to(out_dtype)
    return out, None


def add_dropout(module: nn.Module, patched_fwd: Callable, p_dropout: float = 0.1):
    dropout = nn.Dropout(p=p_dropout)
    module.old_forward = module.forward
    module.forward = partial(patched_fwd, dropout, module)


def add_flash_attn(module: nn.Module, causal: bool = True):
    """
    Replaces the standard attention implementation with Flash Attention [1].
    Limitations:
      - Only works for fp16 or bf16 inputs
      - Requires inputs to be on CUDA
      - `output_attentions=True` does not work after patching, attention weights will be None
      - Non-contiguous attention masks are not supported (e.g. [1, 1, 0, 1, 1, 0, 0] will just become [1, 1, 1, 1, 1, 0, 0]).

    [1] https://github.com/HazyResearch/flash-attention
    """

    flash_attn = FlashSelfAttention(causal=causal)
    if isinstance(module, transformers.models.llama.modeling_llama.LlamaAttention):
        module.old_forward = module.forward
        module.forward = partial(llama_forward_with_flash_attn, module, flash_attn)
    elif isinstance(module, transformers.models.gpt_neox.modeling_gpt_neox.GPTNeoXAttention):
        if not hasattr(module, "_attn"):
            warnings.warn("Provided module doesn't have a _attn() function to be patched.")
        module._attn = partial(_patched_gpt_neox_attn, module, flash_attn)
    else:
        raise NotImplementedError(f"Flash attention is not implemented for {module.__class__.__name__}.")


def patch_model(
    model: nn.Module, resid_pdrop: Optional[float] = 0.1, flash_attention: bool = True, patch_unsupported: bool = False
):
    """
    Helper function for patching HF language models.
    Currently supports: GPTNeoX-based models

    Limitations:
      - Flash attention requires CUDA and fp16/bf16 training. It also requires contiguous attention masks.
      - Residual dropout does not support multi-GPU training without DeepDpeed.
    """
    global FlashSelfAttention
    if flash_attention:
        try:
            from flash_attn.modules.mha import FlashSelfAttention  # pyright: reportMissingImports=false
        except ModuleNotFoundError:
            warnings.warn(
                """\nmodule flash_attn not found - either install:
  pip3 install flash_attn
or run with:
  --use_flash_attention=false """
            )
            exit(1)
    if (resid_pdrop is None or resid_pdrop == 0.0) and not flash_attention:
        return

    if resid_pdrop is not None and (resid_pdrop < 0 or resid_pdrop > 1.0):
        raise ValueError("Invalid argument: `resid_pdrop` must be between 0.0 and 1.0")

    if not flash_attention and (resid_pdrop is None or resid_pdrop == 0.0):
        return

    if not any(isinstance(model, model_class) for model_class in SUPPORTED_MODELS):
        if not flash_attention and (resid_pdrop is None or resid_pdrop == 0.0):
            return  # nothing to patch

        if not patch_unsupported:
            warnings.warn(
                "Model patching does not support this model class. No patches will be applied. "
                "If you want to force patch this model, please set `patch_unsupported=True`."
            )
            return

        warnings.warn(
            "Patching residual dropout has only been tested with this model class. "
            f"Please make sure that it also works for `{model.__class__.__name__}`.\n"
            "Or disable flash_attention and residual_dropout with:\n"
            "--use_flash_attention=false  --no-residual_dropout"
        )

    if isinstance(model, GPTNeoXRewardModel) or isinstance(model, GPTNeoXForCausalLM):
        model = model.gpt_neox

    if isinstance(model, LlamaForCausalLM):
        model = model.model

    attention_key_lookup = {
        GPTNeoXModel: "attention",
        GPTNeoXRewardModel: "attention",
        LlamaModel: "self_attn",
    }
    mlp_key_lookup = {
        GPTNeoXModel: "mlp",
        GPTNeoXRewardModel: "mlp",
        LlamaModel: "mlp",
    }
    attention_key = attention_key_lookup.get(model.__class__, "attention")
    mlp_key = mlp_key_lookup.get(model.__class__, "mlp")

    for layer in model.layers:
<<<<<<< HEAD
=======
        if resid_pdrop is not None and resid_pdrop > 0:
            add_dropout(getattr(layer, attention_key), _patched_attn_forward, resid_pdrop)
            add_dropout(getattr(layer, mlp_key), _patched_mlp_forward, resid_pdrop)

>>>>>>> d9ad23c8
        if flash_attention:
            if isinstance(model, LlamaModel):
                warnings.warn("Flash attention is not supported for LLaMA models.")
            else:
                add_flash_attn(layer.attention, causal=True)

        if resid_pdrop is not None:
            add_dropout(getattr(layer, attention_key), _patched_attn_forward, resid_pdrop)
            add_dropout(getattr(layer, mlp_key), _patched_mlp_forward, resid_pdrop)<|MERGE_RESOLUTION|>--- conflicted
+++ resolved
@@ -153,19 +153,12 @@
     mlp_key = mlp_key_lookup.get(model.__class__, "mlp")
 
     for layer in model.layers:
-<<<<<<< HEAD
-=======
-        if resid_pdrop is not None and resid_pdrop > 0:
-            add_dropout(getattr(layer, attention_key), _patched_attn_forward, resid_pdrop)
-            add_dropout(getattr(layer, mlp_key), _patched_mlp_forward, resid_pdrop)
-
->>>>>>> d9ad23c8
         if flash_attention:
             if isinstance(model, LlamaModel):
                 warnings.warn("Flash attention is not supported for LLaMA models.")
             else:
                 add_flash_attn(layer.attention, causal=True)
 
-        if resid_pdrop is not None:
+        if resid_pdrop is not None and resid_pdrop > 0:
             add_dropout(getattr(layer, attention_key), _patched_attn_forward, resid_pdrop)
             add_dropout(getattr(layer, mlp_key), _patched_mlp_forward, resid_pdrop)