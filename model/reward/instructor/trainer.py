import os
from argparse import ArgumentParser
from typing import Any, Dict, List, Literal, Optional, Tuple, Union

import evaluate
import numpy as np
import torch
from models import RankGenModel
from rank_datasets import DataCollatorForPairRank, HFSummary, RankGenCollator, WebGPT
from torch import nn
from torch.utils.data import ConcatDataset
from transformers import AutoModelForSequenceClassification, Trainer, TrainingArguments
from utils import argument_parsing, freeze_top_n_layers, get_tokenizer, train_val_dataset

os.environ["WANDB_PROJECT"] = "reward-model"

accuracy = evaluate.load("accuracy")
parser = ArgumentParser()
parser.add_argument("config", type=str)


def compute_metrics(eval_pred):
    predictions, _ = eval_pred
    predictions = np.argmax(predictions, axis=1)
    return accuracy.compute(predictions=predictions, references=[0] * predictions.shape[0])


class RankLoss(nn.Module):
    def __init__(self, eps=1e-8) -> None:
        super().__init__()
        self.eps = eps
        self.log_sigmoid = nn.LogSigmoid()

    def forward(self, pos, neg):
        loss = -self.log_sigmoid(pos - neg + self.eps).mean()
        return loss


class RankTrainer(Trainer):
<<<<<<< HEAD
    def __init__(self, loss_function: Optional[Literal["rank"]] = None, *args, **kwargs):
        super().__init__(*args, **kwargs)
        self.loss_fct = nn.CrossEntropyLoss()
        self.loss_function = None
        if args and loss_function == "rank":
            self.loss_fct = RankLoss()
            self.loss_function = loss_function
=======
    def __init__(
        self,
        model: Union[PreTrainedModel, nn.Module] = None,
        model_name: str = None,
        args: Optional[TrainingArguments] = None,
        data_collator: Optional[DataCollator] = None,
        train_dataset: Optional[Dataset] = None,
        eval_dataset: Optional[Dataset] = None,
        tokenizer: Optional[PreTrainedTokenizerBase] = None,
        model_init: Callable[[], PreTrainedModel] = None,
        compute_metrics: Optional[Callable[[EvalPrediction], Dict]] = None,
        callbacks: Optional[List[TrainerCallback]] = None,
        optimizers: Tuple[torch.optim.Optimizer, torch.optim.lr_scheduler.LambdaLR] = (None, None),
        preprocess_logits_for_metrics: Callable[[torch.Tensor, torch.Tensor], torch.Tensor] = None,
    ):
        super().__init__(
            model,
            args,
            data_collator,
            train_dataset,
            eval_dataset,
            tokenizer,
            model_init,
            compute_metrics,
            callbacks,
            optimizers,
            preprocess_logits_for_metrics,
        )
        self.loss_fct = RankLoss() if args.loss_function == "rank" else nn.CrossEntropyLoss()
        self.loss_function = args.loss_function
        self.model_name = model_name
>>>>>>> 843ea1a0

    def compute_loss(self, model, inputs, return_outputs=False):
        # forward pass
        if "rankgen" in self.model_name:
            positive_outputs = model(inputs["prefix"], inputs["positive"])
            negative_outputs = model(inputs["prefix"], inputs["negative"])
            if self.loss_function == "rank":
                loss = self.loss_fct(positive_outputs, negative_outputs)
            else:
                raise NotImplementedError("Only ranking loss has been implemented for rankgen model")
            outputs = torch.hstack((positive_outputs, negative_outputs))  # logits
        else:
            outputs = model(**inputs)
            logits = outputs.get("logits").view(-1, 2)
            if self.loss_function == "rank":
                loss = self.loss_fct(logits[:, 0], logits[:, 1])
            else:
                loss = self.loss_fct(logits, torch.zeros(logits.shape[0], device=logits.device, dtype=torch.long))

        return (loss, outputs) if return_outputs else loss

    def _compute_loss(self, model, inputs):
        inputs = self._prepare_inputs(inputs)
        outputs = model(**inputs)
        logits = outputs.get("logits").view(-1, 2)
        if self.loss_function == "rank":
            loss = self.loss_fct(logits[:, 0], logits[:, 1])
        else:
            loss = self.loss_fct(logits, torch.zeros(logits.shape[0], device=logits.device, dtype=torch.long))

        return loss, logits

    def prediction_step(
        self,
        model: nn.Module,
        inputs: Dict[str, Union[torch.Tensor, Any]],
        prediction_loss_only: bool,
        ignore_keys: Optional[List[str]] = None,
    ) -> Tuple[Optional[torch.Tensor], Optional[torch.Tensor], Optional[torch.Tensor]]:
        with torch.inference_mode():
            if "rankgen" in self.model_name:
                inputs = self._prepare_inputs(inputs)
                positive_outputs = model(inputs["prefix"], inputs["positive"])
                negative_outputs = model(inputs["prefix"], inputs["negative"])
                if self.loss_function == "rank":
                    loss = self.loss_fct(positive_outputs, negative_outputs)
                else:
                    raise NotImplementedError("Only ranking loss has been implemented for rankgen model")
                outputs = torch.hstack((positive_outputs, negative_outputs))  # logits
                return (loss, outputs, None)
            else:
                # compute loss on predict data
                loss, logits = self._compute_loss(model, inputs)

                loss = loss.mean().detach()
                labels = torch.zeros(logits.shape[0], device=logits.device, dtype=torch.long)
                if self.args.prediction_loss_only:
                    return (loss, None, None)

                return (loss, logits, labels)


if __name__ == "__main__":
    training_conf = argument_parsing(parser)

    model_name = training_conf["model_name"]
    if "rankgen-t5" in model_name:
        model = RankGenModel(model_name)
    else:
        model = AutoModelForSequenceClassification.from_pretrained(model_name, num_labels=1, problem_type="regression")
    if "freeze_layer" in training_conf:
        num_layer = training_conf["freeze_layer"]
        model = freeze_top_n_layers(model, num_layer)
        model_parameters = filter(lambda p: p.requires_grad, model.parameters())
        params = sum([np.prod(p.size()) for p in model_parameters])
        print("Number of trainable : {}M".format(int(params / 1e6)))

<<<<<<< HEAD
    tokenizer = get_tokenizer(model_name)
    args = TrainingArguments(
=======
    args = CustomTrainingArguments(
>>>>>>> 843ea1a0
        output_dir=f"{model_name}-finetuned",
        num_train_epochs=training_conf["num_train_epochs"],
        warmup_steps=500,
        learning_rate=training_conf["learning_rate"],
        # half_precision_backend="apex",
        fp16=training_conf["fp16"],
        gradient_checkpointing=training_conf["gradient_checkpointing"],
        gradient_accumulation_steps=training_conf["gradient_accumulation_steps"],
        per_device_train_batch_size=training_conf["per_device_train_batch_size"],
        per_device_eval_batch_size=training_conf["per_device_eval_batch_size"],
        weight_decay=0.01,
        max_grad_norm=2.0,
        logging_steps=10,
        save_total_limit=4,
        evaluation_strategy="steps",
        eval_steps=training_conf["eval_steps"],
        save_steps=1000,
        report_to="local",
    )
    train_datasets, evals = [], {}
    if "webgpt" in training_conf["datasets"]:
        web_dataset = WebGPT()
        train, eval = train_val_dataset(web_dataset)
        train_datasets.append(train)
        evals["webgpt"] = eval
    if "hfsummary" in training_conf["datasets"]:
        sum_train = HFSummary(split="train")
        train_datasets.append(sum_train)
        sum_eval = HFSummary(split="valid1")
        assert len(sum_eval) > 0
        evals["hfsummary"] = sum_eval
    train = ConcatDataset(train_datasets)

    tokenizer = get_tokenizer(training_conf["tokenizer_name"])

    if "rankgen" in model_name:
        collate_fn = RankGenCollator(tokenizer, max_length=training_conf["max_length"])
    else:
        collate_fn = DataCollatorForPairRank(tokenizer, max_length=training_conf["max_length"])
    assert len(evals) > 0
    trainer = RankTrainer(
<<<<<<< HEAD
        model,
        args,
        loss_function=training_conf["loss"],
=======
        model=model,
        model_name=model_name,
        args=args,
>>>>>>> 843ea1a0
        train_dataset=train,
        eval_dataset=eval,
        data_collator=collate_fn,
        tokenizer=tokenizer,
        compute_metrics=compute_metrics,
    )
    # trainer.evaluate()
    trainer.train()<|MERGE_RESOLUTION|>--- conflicted
+++ resolved
@@ -37,15 +37,6 @@
 
 
 class RankTrainer(Trainer):
-<<<<<<< HEAD
-    def __init__(self, loss_function: Optional[Literal["rank"]] = None, *args, **kwargs):
-        super().__init__(*args, **kwargs)
-        self.loss_fct = nn.CrossEntropyLoss()
-        self.loss_function = None
-        if args and loss_function == "rank":
-            self.loss_fct = RankLoss()
-            self.loss_function = loss_function
-=======
     def __init__(
         self,
         model: Union[PreTrainedModel, nn.Module] = None,
@@ -77,7 +68,6 @@
         self.loss_fct = RankLoss() if args.loss_function == "rank" else nn.CrossEntropyLoss()
         self.loss_function = args.loss_function
         self.model_name = model_name
->>>>>>> 843ea1a0
 
     def compute_loss(self, model, inputs, return_outputs=False):
         # forward pass
@@ -155,12 +145,7 @@
         params = sum([np.prod(p.size()) for p in model_parameters])
         print("Number of trainable : {}M".format(int(params / 1e6)))
 
-<<<<<<< HEAD
-    tokenizer = get_tokenizer(model_name)
-    args = TrainingArguments(
-=======
     args = CustomTrainingArguments(
->>>>>>> 843ea1a0
         output_dir=f"{model_name}-finetuned",
         num_train_epochs=training_conf["num_train_epochs"],
         warmup_steps=500,
@@ -202,15 +187,9 @@
         collate_fn = DataCollatorForPairRank(tokenizer, max_length=training_conf["max_length"])
     assert len(evals) > 0
     trainer = RankTrainer(
-<<<<<<< HEAD
-        model,
-        args,
-        loss_function=training_conf["loss"],
-=======
         model=model,
         model_name=model_name,
         args=args,
->>>>>>> 843ea1a0
         train_dataset=train,
         eval_dataset=eval,
         data_collator=collate_fn,
