--- conflicted
+++ resolved
@@ -24,20 +24,12 @@
     "numpy>=1.22.4",
     "py7zr",
     "PyYAML>=6.0",
-<<<<<<< HEAD
     "sentencepiece>=0.1.97",
     "scikit-learn>=1.2.0",
     "tokenizers>=0.13.3",
     "torch>=2.0.0",
     "tqdm>=4.65.0",
-=======
-    "sentencepiece==0.1.97",
-    "scikit-learn==1.2.0",
-    "tokenizers==0.13.2",
-    "torch==1.13.1",
-    "tqdm==4.65.0",
     "pydantic==1.10.7",
->>>>>>> 7c2157a1
     "transformers @ git+https://github.com/huggingface/transformers.git@6fc44656b43f1de939a1e62dd59c45d1fec9f1aa",
     "wandb>=0.14.0",
 ]
